package api

import (
	"bytes"
	"encoding/json"
	"fmt"
	"math"
	"math/big"
	"os"
	"sort"
	"strconv"
	"strings"
	"sync"
	"time"

	"github.com/golang/glog"
	"github.com/juju/errors"
	"github.com/trezor/blockbook/bchain"
	"github.com/trezor/blockbook/bchain/coins/eth"
	"github.com/trezor/blockbook/common"
	"github.com/trezor/blockbook/db"
	"github.com/trezor/blockbook/fiat"
)

// Worker is handle to api worker
type Worker struct {
	db                *db.RocksDB
	txCache           *db.TxCache
	chain             bchain.BlockChain
	chainParser       bchain.BlockChainParser
	chainType         bchain.ChainType
	useAddressAliases bool
	mempool           bchain.Mempool
	is                *common.InternalState
	fiatRates         *fiat.FiatRates
	metrics           *common.Metrics
}

<<<<<<< HEAD
// contractInfoWithValid contains the contract info and whether it is a valid contract or not
type contractInfoWithValid struct {
	*bchain.ContractInfo
	Valid bool
}

// contractInfoCache is a temporary cache of contract information for ethereum token transfers
type contractInfoCache = map[string]*contractInfoWithValid
=======
// contractInfoCache is a temporary cache of contract information for ethereum token transfers
type contractInfoCache = map[string]*bchain.ContractInfo
>>>>>>> bfc3c719

// NewWorker creates new api worker
func NewWorker(db *db.RocksDB, chain bchain.BlockChain, mempool bchain.Mempool, txCache *db.TxCache, metrics *common.Metrics, is *common.InternalState, fiatRates *fiat.FiatRates) (*Worker, error) {
	w := &Worker{
		db:                db,
		txCache:           txCache,
		chain:             chain,
		chainParser:       chain.GetChainParser(),
		chainType:         chain.GetChainParser().GetChainType(),
		useAddressAliases: chain.GetChainParser().UseAddressAliases(),
		mempool:           mempool,
		is:                is,
		fiatRates:         fiatRates,
		metrics:           metrics,
	}
	if w.chainType == bchain.ChainBitcoinType {
		w.initXpubCache()
	}
	return w, nil
}

func (w *Worker) getAddressesFromVout(vout *bchain.Vout) (bchain.AddressDescriptor, []string, bool, error) {
	addrDesc, err := w.chainParser.GetAddrDescFromVout(vout)
	if err != nil {
		return nil, nil, false, err
	}
	a, s, err := w.chainParser.GetAddressesFromAddrDesc(addrDesc)
	return addrDesc, a, s, err
}

// setSpendingTxToVout is helper function, that finds transaction that spent given output and sets it to the output
// there is no direct index for the operation, it must be found using addresses -> txaddresses -> tx
func (w *Worker) setSpendingTxToVout(vout *Vout, txid string, height uint32) error {
	err := w.db.GetAddrDescTransactions(vout.AddrDesc, height, maxUint32, func(t string, height uint32, indexes []int32) error {
		for _, index := range indexes {
			// take only inputs
			if index < 0 {
				index = ^index
				tsp, err := w.db.GetTxAddresses(t)
				if err != nil {
					return err
				} else if tsp == nil {
					glog.Warning("DB inconsistency:  tx ", t, ": not found in txAddresses")
				} else if len(tsp.Inputs) > int(index) {
					if tsp.Inputs[index].ValueSat.Cmp((*big.Int)(vout.ValueSat)) == 0 {
						spentTx, spentHeight, err := w.txCache.GetTransaction(t)
						if err != nil {
							glog.Warning("Tx ", t, ": not found")
						} else {
							if len(spentTx.Vin) > int(index) {
								if spentTx.Vin[index].Txid == txid {
									vout.SpentTxID = t
									vout.SpentHeight = int(spentHeight)
									vout.SpentIndex = int(index)
									return &db.StopIteration{}
								}
							}
						}
					}
				}
			}
		}
		return nil
	})
	return err
}

// GetSpendingTxid returns transaction id of transaction that spent given output
func (w *Worker) GetSpendingTxid(txid string, n int) (string, error) {
	if w.db.HasExtendedIndex() {
		tsp, err := w.db.GetTxAddresses(txid)
		if err != nil {
			return "", err
		} else if tsp == nil {
			glog.Warning("DB inconsistency:  tx ", txid, ": not found in txAddresses")
			return "", NewAPIError(fmt.Sprintf("Txid %v not found", txid), false)
		}
		if n >= len(tsp.Outputs) || n < 0 {
			return "", NewAPIError(fmt.Sprintf("Passed incorrect vout index %v for tx %v, len vout %v", n, txid, len(tsp.Outputs)), false)
		}
		return tsp.Outputs[n].SpentTxid, nil
	}
	start := time.Now()
	tx, err := w.getTransaction(txid, false, false, nil)
	if err != nil {
		return "", err
	}
	if n >= len(tx.Vout) || n < 0 {
		return "", NewAPIError(fmt.Sprintf("Passed incorrect vout index %v for tx %v, len vout %v", n, tx.Txid, len(tx.Vout)), false)
	}
	err = w.setSpendingTxToVout(&tx.Vout[n], tx.Txid, uint32(tx.Blockheight))
	if err != nil {
		return "", err
	}
	glog.Info("GetSpendingTxid ", txid, " ", n, ", ", time.Since(start))
	return tx.Vout[n].SpentTxID, nil
}

func aggregateAddress(m map[string]struct{}, a string) {
	if m != nil && len(a) > 0 {
		m[a] = struct{}{}
	}
}

func aggregateAddresses(m map[string]struct{}, addresses []string, isAddress bool) {
	if m != nil && isAddress {
		for _, a := range addresses {
			if len(a) > 0 {
				m[a] = struct{}{}
			}
		}
	}
}

func (w *Worker) newAddressesMapForAliases() map[string]struct{} {
	// return non nil map only if the chain supports address aliases
	if w.useAddressAliases {
		return make(map[string]struct{})
	}
	// returning nil disables the processing of the address aliases
	return nil
}

func (w *Worker) getAddressAliases(addresses map[string]struct{}) AddressAliasesMap {
	if len(addresses) > 0 {
		aliases := make(AddressAliasesMap)
		var t string
		if w.chainType == bchain.ChainEthereumType {
			t = "ENS"
		} else {
			t = "Alias"
		}
		for a := range addresses {
			if w.chainType == bchain.ChainEthereumType {
				ci, err := w.db.GetContractInfoForAddress(a)
				if err == nil && ci != nil && ci.Name != "" {
					aliases[a] = AddressAlias{Type: "Contract", Alias: ci.Name}
				}
			}
			n := w.db.GetAddressAlias(a)
			if len(n) > 0 {
				aliases[a] = AddressAlias{Type: t, Alias: n}
			}
		}
		return aliases
	}
	return nil
}

// GetTransaction reads transaction data from txid
func (w *Worker) GetTransaction(txid string, spendingTxs bool, specificJSON bool) (*Tx, error) {
	addresses := w.newAddressesMapForAliases()
	tx, err := w.getTransaction(txid, spendingTxs, specificJSON, addresses)
	if err != nil {
		return nil, err
	}
	tx.AddressAliases = w.getAddressAliases(addresses)
	return tx, nil
}

// getTransaction reads transaction data from txid
func (w *Worker) getTransaction(txid string, spendingTxs bool, specificJSON bool, addresses map[string]struct{}) (*Tx, error) {
	bchainTx, height, err := w.txCache.GetTransaction(txid)
	if err != nil {
		if err == bchain.ErrTxNotFound {
			return nil, NewAPIError(fmt.Sprintf("Transaction '%v' not found", txid), true)
		}
		return nil, NewAPIError(fmt.Sprintf("Transaction '%v' not found (%v)", txid, err), true)
	}
	return w.getTransactionFromBchainTx(bchainTx, height, spendingTxs, specificJSON, addresses)
}

func (w *Worker) getParsedEthereumInputData(data string) *bchain.EthereumParsedInputData {
	var err error
	var signatures *[]bchain.FourByteSignature
	fourBytes := eth.GetSignatureFromData(data)
	if fourBytes != 0 {
		signatures, err = w.db.GetFourByteSignatures(fourBytes)
		if err != nil {
			glog.Errorf("GetFourByteSignatures(%v) error %v", fourBytes, err)
			return nil
		}
		if signatures == nil {
			return nil
		}
	}
	return eth.ParseInputData(signatures, data)
}

// getConfirmationETA returns confirmation ETA in seconds and blocks
func (w *Worker) getConfirmationETA(tx *Tx) (int64, uint32) {
	var etaBlocks uint32
	var etaSeconds int64
	if w.chainType == bchain.ChainBitcoinType && tx.FeesSat != nil {
		_, _, mempoolSize := w.is.GetMempoolSyncState()
		// if there are a few transactions in the mempool, the estimate fee does not work well
		// and the tx is most probably going to be confirmed in the first block
		if mempoolSize < 32 {
			etaBlocks = 1
		} else {
			var txFeePerKB int64
			if tx.VSize > 0 {
				txFeePerKB = 1000 * tx.FeesSat.AsInt64() / int64(tx.VSize)
			} else if tx.Size > 0 {
				txFeePerKB = 1000 * tx.FeesSat.AsInt64() / int64(tx.Size)
			}
			if txFeePerKB > 0 {
				// binary search the estimate, split it to more common first 7 blocks and the rest up to 70 blocks
				var b int
				fee, _ := w.cachedEstimateFee(7, true)
				if fee.Int64() <= txFeePerKB {
					b = sort.Search(7, func(i int) bool {
						// fee is in sats/kB
						fee, _ := w.cachedEstimateFee(i+1, true)
						return fee.Int64() <= txFeePerKB
					})
					b += 1
				} else {
					b = sort.Search(63, func(i int) bool {
						fee, _ := w.cachedEstimateFee(i+7, true)
						return fee.Int64() <= txFeePerKB
					})
					b += 7
				}
				etaBlocks = uint32(b)
			}
		}
		etaSeconds = int64(etaBlocks * w.is.AvgBlockPeriod)
	}
	return etaSeconds, etaBlocks
}

// getTransactionFromBchainTx reads transaction data from txid
func (w *Worker) getTransactionFromBchainTx(bchainTx *bchain.Tx, height int, spendingTxs bool, specificJSON bool, addresses map[string]struct{}) (*Tx, error) {
	var err error
	var ta *db.TxAddresses
	var tokens []TokenTransfer
	var ethSpecific *EthereumSpecific
	var blockhash string
	if bchainTx.Confirmations > 0 {
		if w.chainType == bchain.ChainBitcoinType {
			ta, err = w.db.GetTxAddresses(bchainTx.Txid)
			if err != nil {
				return nil, errors.Annotatef(err, "GetTxAddresses %v", bchainTx.Txid)
			}
		}
		blockhash, err = w.db.GetBlockHash(uint32(height))
		if err != nil {
			return nil, errors.Annotatef(err, "GetBlockHash %v", height)
		}
	}
	var valInSat, valOutSat, feesSat big.Int
	var pValInSat *big.Int
	vins := make([]Vin, len(bchainTx.Vin))
	rbf := false
	for i := range bchainTx.Vin {
		bchainVin := &bchainTx.Vin[i]
		vin := &vins[i]
		vin.Txid = bchainVin.Txid
		vin.N = i
		vin.Vout = bchainVin.Vout
		vin.Sequence = int64(bchainVin.Sequence)
		// detect explicit Replace-by-Fee transactions as defined by BIP125
		if bchainTx.Confirmations == 0 && bchainVin.Sequence < 0xffffffff-1 {
			rbf = true
		}
		vin.Hex = bchainVin.ScriptSig.Hex
		vin.Coinbase = bchainVin.Coinbase
		if w.chainType == bchain.ChainBitcoinType {
			//  bchainVin.Txid=="" is coinbase transaction
			if bchainVin.Txid != "" {
				// load spending addresses from TxAddresses
				tas, err := w.db.GetTxAddresses(bchainVin.Txid)
				if err != nil {
					return nil, errors.Annotatef(err, "GetTxAddresses %v", bchainVin.Txid)
				}
				if tas == nil {
					// try to load from backend
					otx, _, err := w.txCache.GetTransaction(bchainVin.Txid)
					if err != nil {
						if err == bchain.ErrTxNotFound {
							// try to get AddrDesc using coin specific handling and continue processing the tx
							vin.AddrDesc = w.chainParser.GetAddrDescForUnknownInput(bchainTx, i)
							vin.Addresses, vin.IsAddress, err = w.chainParser.GetAddressesFromAddrDesc(vin.AddrDesc)
							if err != nil {
								glog.Warning("GetAddressesFromAddrDesc tx ", bchainVin.Txid, ", addrDesc ", vin.AddrDesc, ": ", err)
							}
							aggregateAddresses(addresses, vin.Addresses, vin.IsAddress)
							continue
						}
						return nil, errors.Annotatef(err, "txCache.GetTransaction %v", bchainVin.Txid)
					}
					// mempool transactions are not in TxAddresses but confirmed should be there, log a problem
					// ignore when Confirmations==1, it may be just a timing problem
					if bchainTx.Confirmations > 1 {
						glog.Warning("DB inconsistency:  tx ", bchainVin.Txid, ": not found in txAddresses, confirmations ", bchainTx.Confirmations)
					}
					if len(otx.Vout) > int(vin.Vout) {
						vout := &otx.Vout[vin.Vout]
						vin.ValueSat = (*Amount)(&vout.ValueSat)
						vin.AddrDesc, vin.Addresses, vin.IsAddress, err = w.getAddressesFromVout(vout)
						if err != nil {
							glog.Errorf("getAddressesFromVout error %v, vout %+v", err, vout)
						}
						aggregateAddresses(addresses, vin.Addresses, vin.IsAddress)
					}
				} else {
					if len(tas.Outputs) > int(vin.Vout) {
						output := &tas.Outputs[vin.Vout]
						vin.ValueSat = (*Amount)(&output.ValueSat)
						vin.AddrDesc = output.AddrDesc
						vin.Addresses, vin.IsAddress, err = output.Addresses(w.chainParser)
						if err != nil {
							glog.Errorf("output.Addresses error %v, tx %v, output %v", err, bchainVin.Txid, i)
						}
						aggregateAddresses(addresses, vin.Addresses, vin.IsAddress)
					}
				}
				if vin.ValueSat != nil {
					valInSat.Add(&valInSat, (*big.Int)(vin.ValueSat))
				}
			}
		} else if w.chainType == bchain.ChainEthereumType {
			if len(bchainVin.Addresses) > 0 {
				vin.AddrDesc, err = w.chainParser.GetAddrDescFromAddress(bchainVin.Addresses[0])
				if err != nil {
					glog.Errorf("GetAddrDescFromAddress error %v, tx %v, bchainVin %v", err, bchainTx.Txid, bchainVin)
				}
				vin.Addresses = bchainVin.Addresses
				vin.IsAddress = true
				aggregateAddresses(addresses, vin.Addresses, vin.IsAddress)
			}
		}
	}
	vouts := make([]Vout, len(bchainTx.Vout))
	for i := range bchainTx.Vout {
		bchainVout := &bchainTx.Vout[i]
		vout := &vouts[i]
		vout.N = i
		vout.ValueSat = (*Amount)(&bchainVout.ValueSat)
		valOutSat.Add(&valOutSat, &bchainVout.ValueSat)
		vout.Hex = bchainVout.ScriptPubKey.Hex
		vout.AddrDesc, vout.Addresses, vout.IsAddress, err = w.getAddressesFromVout(bchainVout)
		if err != nil {
			glog.V(2).Infof("getAddressesFromVout error %v, %v, output %v", err, bchainTx.Txid, bchainVout.N)
		}
		aggregateAddresses(addresses, vout.Addresses, vout.IsAddress)
		if ta != nil {
			vout.Spent = ta.Outputs[i].Spent
			if vout.Spent {
				if w.db.HasExtendedIndex() {
					vout.SpentTxID = ta.Outputs[i].SpentTxid
					vout.SpentIndex = int(ta.Outputs[i].SpentIndex)
					vout.SpentHeight = int(ta.Outputs[i].SpentHeight)
				} else if spendingTxs {
					err = w.setSpendingTxToVout(vout, bchainTx.Txid, uint32(height))
					if err != nil {
						glog.Errorf("setSpendingTxToVout error %v, %v, output %v", err, vout.AddrDesc, vout.N)
					}
				}
			}
		}
	}
	if w.chainType == bchain.ChainBitcoinType {
		// for coinbase transactions valIn is 0
		feesSat.Sub(&valInSat, &valOutSat)
		if feesSat.Sign() == -1 {
			feesSat.SetUint64(0)
		}
		pValInSat = &valInSat
	} else if w.chainType == bchain.ChainEthereumType {
		tokenTransfers, err := w.chainParser.EthereumTypeGetTokenTransfersFromTx(bchainTx)
		if err != nil {
			glog.Errorf("GetTokenTransfersFromTx error %v, %v", err, bchainTx)
		}
		tokens = w.getEthereumTokensTransfers(tokenTransfers, addresses)
		ethTxData := eth.GetEthereumTxData(bchainTx)

		var internalData *bchain.EthereumInternalData
		if eth.ProcessInternalTransactions {
			internalData, err = w.db.GetEthereumInternalData(bchainTx.Txid)
			if err != nil {
				return nil, err
			}
		}

		parsedInputData := w.getParsedEthereumInputData(ethTxData.Data)

		// mempool txs do not have fees yet
		if ethTxData.GasUsed != nil {
			feesSat.Mul(ethTxData.GasPrice, ethTxData.GasUsed)
		}
		if len(bchainTx.Vout) > 0 {
			valOutSat = bchainTx.Vout[0].ValueSat
		}
		ethSpecific = &EthereumSpecific{
			GasLimit:   ethTxData.GasLimit,
			GasPrice:   (*Amount)(ethTxData.GasPrice),
			GasUsed:    ethTxData.GasUsed,
			Nonce:      ethTxData.Nonce,
			Status:     ethTxData.Status,
			Data:       ethTxData.Data,
			ParsedData: parsedInputData,
		}
		if internalData != nil {
			ethSpecific.Type = internalData.Type
			ethSpecific.CreatedContract = internalData.Contract
			ethSpecific.Error = internalData.Error
			ethSpecific.InternalTransfers = make([]EthereumInternalTransfer, len(internalData.Transfers))
			for i := range internalData.Transfers {
				f := &internalData.Transfers[i]
				t := &ethSpecific.InternalTransfers[i]
				t.From = f.From
				aggregateAddress(addresses, t.From)
				t.To = f.To
				aggregateAddress(addresses, t.To)
				t.Type = f.Type
				t.Value = (*Amount)(&f.Value)
			}
		}

	}
	var sj json.RawMessage
	// return CoinSpecificData for all mempool transactions or if requested
	if specificJSON || bchainTx.Confirmations == 0 {
		sj, err = w.chain.GetTransactionSpecific(bchainTx)
		if err != nil {
			return nil, err
		}
	}
	r := &Tx{
		Blockhash:        blockhash,
		Blockheight:      height,
		Blocktime:        bchainTx.Blocktime,
		Confirmations:    bchainTx.Confirmations,
		FeesSat:          (*Amount)(&feesSat),
		Locktime:         bchainTx.LockTime,
		Txid:             bchainTx.Txid,
		ValueInSat:       (*Amount)(pValInSat),
		ValueOutSat:      (*Amount)(&valOutSat),
		Version:          bchainTx.Version,
		Size:             len(bchainTx.Hex) >> 1,
		VSize:            int(bchainTx.VSize),
		Hex:              bchainTx.Hex,
		Rbf:              rbf,
		Vin:              vins,
		Vout:             vouts,
		CoinSpecificData: sj,
		TokenTransfers:   tokens,
		EthereumSpecific: ethSpecific,
	}
	if bchainTx.Confirmations == 0 {
		r.Blocktime = int64(w.mempool.GetTransactionTime(bchainTx.Txid))
		r.ConfirmationETASeconds, r.ConfirmationETABlocks = w.getConfirmationETA(r)
	}
	return r, nil
}

// GetTransactionFromMempoolTx converts bchain.MempoolTx to Tx, with limited amount of data
// it is not doing any request to backend or to db
func (w *Worker) GetTransactionFromMempoolTx(mempoolTx *bchain.MempoolTx) (*Tx, error) {
	var err error
	var valInSat, valOutSat, feesSat big.Int
	var pValInSat *big.Int
	var tokens []TokenTransfer
	var ethSpecific *EthereumSpecific
	addresses := w.newAddressesMapForAliases()
	vins := make([]Vin, len(mempoolTx.Vin))
	rbf := false
	for i := range mempoolTx.Vin {
		bchainVin := &mempoolTx.Vin[i]
		vin := &vins[i]
		vin.Txid = bchainVin.Txid
		vin.N = i
		vin.Vout = bchainVin.Vout
		vin.Sequence = int64(bchainVin.Sequence)
		// detect explicit Replace-by-Fee transactions as defined by BIP125
		if bchainVin.Sequence < 0xffffffff-1 {
			rbf = true
		}
		vin.Hex = bchainVin.ScriptSig.Hex
		vin.Coinbase = bchainVin.Coinbase
		if w.chainType == bchain.ChainBitcoinType {
			//  bchainVin.Txid=="" is coinbase transaction
			if bchainVin.Txid != "" {
				vin.ValueSat = (*Amount)(&bchainVin.ValueSat)
				vin.AddrDesc = bchainVin.AddrDesc
				vin.Addresses, vin.IsAddress, _ = w.chainParser.GetAddressesFromAddrDesc(vin.AddrDesc)
				if vin.ValueSat != nil {
					valInSat.Add(&valInSat, (*big.Int)(vin.ValueSat))
				}
				aggregateAddresses(addresses, vin.Addresses, vin.IsAddress)
			}
		} else if w.chainType == bchain.ChainEthereumType {
			if len(bchainVin.Addresses) > 0 {
				vin.AddrDesc, err = w.chainParser.GetAddrDescFromAddress(bchainVin.Addresses[0])
				if err != nil {
					glog.Errorf("GetAddrDescFromAddress error %v, tx %v, bchainVin %v", err, mempoolTx.Txid, bchainVin)
				}
				vin.Addresses = bchainVin.Addresses
				vin.IsAddress = true
				aggregateAddresses(addresses, vin.Addresses, vin.IsAddress)
			}
		}
	}
	vouts := make([]Vout, len(mempoolTx.Vout))
	for i := range mempoolTx.Vout {
		bchainVout := &mempoolTx.Vout[i]
		vout := &vouts[i]
		vout.N = i
		vout.ValueSat = (*Amount)(&bchainVout.ValueSat)
		valOutSat.Add(&valOutSat, &bchainVout.ValueSat)
		vout.Hex = bchainVout.ScriptPubKey.Hex
		vout.AddrDesc, vout.Addresses, vout.IsAddress, err = w.getAddressesFromVout(bchainVout)
		if err != nil {
			glog.V(2).Infof("getAddressesFromVout error %v, %v, output %v", err, mempoolTx.Txid, bchainVout.N)
		}
		aggregateAddresses(addresses, vout.Addresses, vout.IsAddress)
	}
	if w.chainType == bchain.ChainBitcoinType {
		// for coinbase transactions valIn is 0
		feesSat.Sub(&valInSat, &valOutSat)
		if feesSat.Sign() == -1 {
			feesSat.SetUint64(0)
		}
		pValInSat = &valInSat
	} else if w.chainType == bchain.ChainEthereumType {
		if len(mempoolTx.Vout) > 0 {
			valOutSat = mempoolTx.Vout[0].ValueSat
		}
		tokens = w.getEthereumTokensTransfers(mempoolTx.TokenTransfers, addresses)
		ethTxData := eth.GetEthereumTxDataFromSpecificData(mempoolTx.CoinSpecificData)
		ethSpecific = &EthereumSpecific{
			GasLimit: ethTxData.GasLimit,
			GasPrice: (*Amount)(ethTxData.GasPrice),
			GasUsed:  ethTxData.GasUsed,
			Nonce:    ethTxData.Nonce,
			Status:   ethTxData.Status,
			Data:     ethTxData.Data,
		}
	}
	r := &Tx{
		Blocktime:        mempoolTx.Blocktime,
		FeesSat:          (*Amount)(&feesSat),
		Locktime:         mempoolTx.LockTime,
		Txid:             mempoolTx.Txid,
		ValueInSat:       (*Amount)(pValInSat),
		ValueOutSat:      (*Amount)(&valOutSat),
		Version:          mempoolTx.Version,
		Size:             len(mempoolTx.Hex) >> 1,
		VSize:            int(mempoolTx.VSize),
		Hex:              mempoolTx.Hex,
		Rbf:              rbf,
		Vin:              vins,
		Vout:             vouts,
		TokenTransfers:   tokens,
		EthereumSpecific: ethSpecific,
		AddressAliases:   w.getAddressAliases(addresses),
	}
	r.ConfirmationETASeconds, r.ConfirmationETABlocks = w.getConfirmationETA(r)
	return r, nil
}

func (w *Worker) getContractInfo(contract string, typeFromContext bchain.TokenTypeName, cache contractInfoCache) (*bchain.ContractInfo, bool, error) {
	cached := cache[contract]
	if cached != nil {
		return cached.ContractInfo, cached.Valid, nil
	}
	cd, err := w.chainParser.GetAddrDescFromAddress(contract)
	if err != nil {
		return nil, false, err
	}
	return w.getContractDescriptorInfo(cd, typeFromContext)
}

func (w *Worker) getContractDescriptorInfo(cd bchain.AddressDescriptor, typeFromContext bchain.TokenTypeName) (*bchain.ContractInfo, bool, error) {
	var err error
	validContract := true
	contractInfo, err := w.db.GetContractInfo(cd, typeFromContext)
	if err != nil {
		return nil, false, err
	}
	if contractInfo == nil {
		// log warning only if the contract should have been known from processing of the internal data
		if eth.ProcessInternalTransactions {
			glog.Warningf("Contract %v %v not found in DB", cd, typeFromContext)
		}
		contractInfo, err = w.chain.GetContractInfo(cd)
		if err != nil {
			glog.Errorf("GetContractInfo from chain error %v, contract %v", err, cd)
		}
		if contractInfo == nil {
			contractInfo = &bchain.ContractInfo{Type: bchain.UnknownTokenType, Decimals: w.chainParser.AmountDecimals()}
			addresses, _, _ := w.chainParser.GetAddressesFromAddrDesc(cd)
			if len(addresses) > 0 {
				contractInfo.Contract = addresses[0]
			}

			validContract = false
		} else {
			if typeFromContext != bchain.UnknownTokenType && contractInfo.Type == bchain.UnknownTokenType {
				contractInfo.Type = typeFromContext
			}
			if err = w.db.StoreContractInfo(contractInfo); err != nil {
				glog.Errorf("StoreContractInfo error %v, contract %v", err, cd)
			}
		}
	} else if (len(contractInfo.Name) > 0 && contractInfo.Name[0] == 0) || (len(contractInfo.Symbol) > 0 && contractInfo.Symbol[0] == 0) {
		// fix contract name/symbol that was parsed as a string consisting of zeroes
		blockchainContractInfo, err := w.chain.GetContractInfo(cd)
		if err != nil {
			glog.Errorf("GetContractInfo from chain error %v, contract %v", err, cd)
		} else {
			if blockchainContractInfo != nil && len(blockchainContractInfo.Name) > 0 && blockchainContractInfo.Name[0] != 0 {
				contractInfo.Name = blockchainContractInfo.Name
			} else {
				contractInfo.Name = ""
			}
			if blockchainContractInfo != nil && len(blockchainContractInfo.Symbol) > 0 && blockchainContractInfo.Symbol[0] != 0 {
				contractInfo.Symbol = blockchainContractInfo.Symbol
			} else {
				contractInfo.Symbol = ""
			}
			if blockchainContractInfo != nil {
				contractInfo.Decimals = blockchainContractInfo.Decimals
			}
			if err = w.db.StoreContractInfo(contractInfo); err != nil {
				glog.Errorf("StoreContractInfo error %v, contract %v", err, cd)
			}
		}
	}
	return contractInfo, validContract, nil
}

func (w *Worker) getEthereumTokensTransfers(transfers bchain.TokenTransfers, addresses map[string]struct{}) []TokenTransfer {
<<<<<<< HEAD
	sort.Sort(transfers)
	contractCache := make(contractInfoCache)
	tokens := make([]TokenTransfer, len(transfers))
	for i := range transfers {
		t := transfers[i]
		typeName := bchain.EthereumTokenTypeMap[t.Type]
		contractInfo, valid, err := w.getContractInfo(t.Contract, typeName, contractCache)
		if err != nil {
			glog.Errorf("getContractInfo error %v, contract %v", err, t.Contract)
			continue
		}
		contractCache[t.Contract] = &contractInfoWithValid{ContractInfo: contractInfo, Valid: valid}
		var value *Amount
		var values []MultiTokenValue
		if t.Type == bchain.MultiToken {
			values = make([]MultiTokenValue, len(t.MultiTokenValues))
			for j := range values {
				values[j].Id = (*Amount)(&t.MultiTokenValues[j].Id)
				values[j].Value = (*Amount)(&t.MultiTokenValues[j].Value)
=======
	tokens := make([]TokenTransfer, len(transfers))
	if len(transfers) > 0 {
		sort.Sort(transfers)
		contractCache := make(contractInfoCache)
		for i := range transfers {
			t := transfers[i]
			typeName := bchain.EthereumTokenTypeMap[t.Type]
			var contractInfo *bchain.ContractInfo
			if info, ok := contractCache[t.Contract]; ok {
				contractInfo = info
			} else {
				info, _, err := w.getContractInfo(t.Contract, typeName)
				if err != nil {
					glog.Errorf("getContractInfo error %v, contract %v", err, t.Contract)
					continue
				}
				contractInfo = info
				contractCache[t.Contract] = info
			}
			var value *Amount
			var values []MultiTokenValue
			if t.Type == bchain.MultiToken {
				values = make([]MultiTokenValue, len(t.MultiTokenValues))
				for j := range values {
					values[j].Id = (*Amount)(&t.MultiTokenValues[j].Id)
					values[j].Value = (*Amount)(&t.MultiTokenValues[j].Value)
				}
			} else {
				value = (*Amount)(&t.Value)
			}
			aggregateAddress(addresses, t.From)
			aggregateAddress(addresses, t.To)
			tokens[i] = TokenTransfer{
				Type:             typeName,
				Contract:         t.Contract,
				From:             t.From,
				To:               t.To,
				Value:            value,
				MultiTokenValues: values,
				Decimals:         contractInfo.Decimals,
				Name:             contractInfo.Name,
				Symbol:           contractInfo.Symbol,
>>>>>>> bfc3c719
			}
		}
	}
	return tokens
}

func (w *Worker) GetEthereumTokenURI(contract string, id string) (string, *bchain.ContractInfo, error) {
	cd, err := w.chainParser.GetAddrDescFromAddress(contract)
	if err != nil {
		return "", nil, err
	}
	tokenId, ok := new(big.Int).SetString(id, 10)
	if !ok {
		return "", nil, errors.New("Invalid token id")
	}
	uri, err := w.chain.GetTokenURI(cd, tokenId)
	if err != nil {
		return "", nil, err
	}
	ci, _, err := w.getContractDescriptorInfo(cd, bchain.UnknownTokenType)
	if err != nil {
		return "", nil, err
	}
	return uri, ci, nil
}

func (w *Worker) getAddressTxids(addrDesc bchain.AddressDescriptor, mempool bool, filter *AddressFilter, maxResults int) ([]string, error) {
	var err error
	txids := make([]string, 0, 4)
	var callback db.GetTransactionsCallback
	if filter.Vout == AddressFilterVoutOff {
		callback = func(txid string, height uint32, indexes []int32) error {
			txids = append(txids, txid)
			if len(txids) >= maxResults {
				return &db.StopIteration{}
			}
			return nil
		}
	} else {
		callback = func(txid string, height uint32, indexes []int32) error {
			for _, index := range indexes {
				vout := index
				if vout < 0 {
					vout = ^vout
				}
				if (filter.Vout == AddressFilterVoutInputs && index < 0) ||
					(filter.Vout == AddressFilterVoutOutputs && index >= 0) ||
					(vout == int32(filter.Vout)) {
					txids = append(txids, txid)
					if len(txids) >= maxResults {
						return &db.StopIteration{}
					}
					break
				}
			}
			return nil
		}
	}
	if mempool {
		uniqueTxs := make(map[string]struct{})
		o, err := w.mempool.GetAddrDescTransactions(addrDesc)
		if err != nil {
			return nil, err
		}
		for _, m := range o {
			if _, found := uniqueTxs[m.Txid]; !found {
				l := len(txids)
				callback(m.Txid, 0, []int32{m.Vout})
				if len(txids) > l {
					uniqueTxs[m.Txid] = struct{}{}
				}
			}
		}
	} else {
		to := filter.ToHeight
		if to == 0 {
			to = maxUint32
		}
		err = w.db.GetAddrDescTransactions(addrDesc, filter.FromHeight, to, callback)
		if err != nil {
			return nil, err
		}
	}
	return txids, nil
}

func (t *Tx) getAddrVoutValue(addrDesc bchain.AddressDescriptor) *big.Int {
	var val big.Int
	for _, vout := range t.Vout {
		if bytes.Equal(vout.AddrDesc, addrDesc) && vout.ValueSat != nil {
			val.Add(&val, (*big.Int)(vout.ValueSat))
		}
	}
	return &val
}
func (t *Tx) getAddrEthereumTypeMempoolInputValue(addrDesc bchain.AddressDescriptor) *big.Int {
	var val big.Int
	if len(t.Vin) > 0 && len(t.Vout) > 0 && bytes.Equal(t.Vin[0].AddrDesc, addrDesc) {
		val.Add(&val, (*big.Int)(t.Vout[0].ValueSat))
		// add maximum possible fee (the used value is not yet known)
		if t.EthereumSpecific != nil && t.EthereumSpecific.GasLimit != nil && t.EthereumSpecific.GasPrice != nil {
			var fees big.Int
			fees.Mul((*big.Int)(t.EthereumSpecific.GasPrice), t.EthereumSpecific.GasLimit)
			val.Add(&val, &fees)
		}
	}
	return &val
}

func (t *Tx) getAddrVinValue(addrDesc bchain.AddressDescriptor) *big.Int {
	var val big.Int
	for _, vin := range t.Vin {
		if bytes.Equal(vin.AddrDesc, addrDesc) && vin.ValueSat != nil {
			val.Add(&val, (*big.Int)(vin.ValueSat))
		}
	}
	return &val
}

// GetUniqueTxids removes duplicate transactions
func GetUniqueTxids(txids []string) []string {
	ut := make([]string, len(txids))
	txidsMap := make(map[string]struct{})
	i := 0
	for _, txid := range txids {
		_, e := txidsMap[txid]
		if !e {
			ut[i] = txid
			i++
			txidsMap[txid] = struct{}{}
		}
	}
	return ut[0:i]
}

func (w *Worker) txFromTxAddress(txid string, ta *db.TxAddresses, bi *db.BlockInfo, bestheight uint32, addresses map[string]struct{}) *Tx {
	var err error
	var valInSat, valOutSat, feesSat big.Int
	vins := make([]Vin, len(ta.Inputs))
	for i := range ta.Inputs {
		tai := &ta.Inputs[i]
		vin := &vins[i]
		vin.N = i
		vin.ValueSat = (*Amount)(&tai.ValueSat)
		valInSat.Add(&valInSat, &tai.ValueSat)
		vin.Addresses, vin.IsAddress, err = tai.Addresses(w.chainParser)
		if err != nil {
			glog.Errorf("tai.Addresses error %v, tx %v, input %v, tai %+v", err, txid, i, tai)
		}
		if w.db.HasExtendedIndex() {
			vin.Txid = tai.Txid
			vin.Vout = tai.Vout
		}
		aggregateAddresses(addresses, vin.Addresses, vin.IsAddress)
	}
	vouts := make([]Vout, len(ta.Outputs))
	for i := range ta.Outputs {
		tao := &ta.Outputs[i]
		vout := &vouts[i]
		vout.N = i
		vout.ValueSat = (*Amount)(&tao.ValueSat)
		valOutSat.Add(&valOutSat, &tao.ValueSat)
		vout.Addresses, vout.IsAddress, err = tao.Addresses(w.chainParser)
		if err != nil {
			glog.Errorf("tai.Addresses error %v, tx %v, output %v, tao %+v", err, txid, i, tao)
		}
		vout.Spent = tao.Spent
		if vout.Spent && w.db.HasExtendedIndex() {
			vout.SpentTxID = tao.SpentTxid
			vout.SpentIndex = int(tao.SpentIndex)
			vout.SpentHeight = int(tao.SpentHeight)
		}
		aggregateAddresses(addresses, vout.Addresses, vout.IsAddress)
	}
	// for coinbase transactions valIn is 0
	feesSat.Sub(&valInSat, &valOutSat)
	if feesSat.Sign() == -1 {
		feesSat.SetUint64(0)
	}
	r := &Tx{
		Blockhash:     bi.Hash,
		Blockheight:   int(ta.Height),
		Blocktime:     bi.Time,
		Confirmations: bestheight - ta.Height + 1,
		FeesSat:       (*Amount)(&feesSat),
		Txid:          txid,
		ValueInSat:    (*Amount)(&valInSat),
		ValueOutSat:   (*Amount)(&valOutSat),
		Vin:           vins,
		Vout:          vouts,
	}
	if w.chainParser.SupportsVSize() {
		r.VSize = int(ta.VSize)
	} else {
		r.Size = int(ta.VSize)
	}
	return r
}

func computePaging(count, page, itemsOnPage int) (Paging, int, int, int) {
	from := page * itemsOnPage
	totalPages := (count - 1) / itemsOnPage
	if totalPages < 0 {
		totalPages = 0
	}
	if from >= count {
		page = totalPages
	}
	from = page * itemsOnPage
	to := (page + 1) * itemsOnPage
	if to > count {
		to = count
	}
	return Paging{
		ItemsOnPage: itemsOnPage,
		Page:        page + 1,
		TotalPages:  totalPages + 1,
	}, from, to, page
}

func (w *Worker) getEthereumContractBalance(addrDesc bchain.AddressDescriptor, index int, c *db.AddrContract, details AccountDetails, ticker *common.CurrencyRatesTicker, secondaryCoin string) (*Token, error) {
	typeName := bchain.EthereumTokenTypeMap[c.Type]
	ci, validContract, err := w.getContractDescriptorInfo(c.Contract, typeName)
	if err != nil {
		return nil, errors.Annotatef(err, "getEthereumContractBalance %v", c.Contract)
	}
	t := Token{
		Contract:      ci.Contract,
		Name:          ci.Name,
		Symbol:        ci.Symbol,
		Type:          typeName,
		Transfers:     int(c.Txs),
		Decimals:      ci.Decimals,
		ContractIndex: strconv.Itoa(index),
	}
	// return contract balances/values only at or above AccountDetailsTokenBalances
	if details >= AccountDetailsTokenBalances && validContract {
		if c.Type == bchain.FungibleToken {
			// get Erc20 Contract Balance from blockchain, balance obtained from adding and subtracting transfers is not correct
			b, err := w.chain.EthereumTypeGetErc20ContractBalance(addrDesc, c.Contract)
			if err != nil {
				// return nil, nil, nil, errors.Annotatef(err, "EthereumTypeGetErc20ContractBalance %v %v", addrDesc, c.Contract)
				glog.Warningf("EthereumTypeGetErc20ContractBalance addr %v, contract %v, %v", addrDesc, c.Contract, err)
			} else {
				t.BalanceSat = (*Amount)(b)
				if secondaryCoin != "" {
					baseRate, found := w.GetContractBaseRate(ticker, t.Contract, 0)
					if found {
						value, err := strconv.ParseFloat(t.BalanceSat.DecimalString(t.Decimals), 64)
						if err == nil {
							t.BaseValue = value * baseRate
							if ticker != nil {
								secondaryRate, found := ticker.Rates[secondaryCoin]
								if found {
									t.SecondaryValue = t.BaseValue * float64(secondaryRate)
								}
							}
						}
					}
				}
			}
		} else {
			if len(c.Ids) > 0 {
				ids := make([]Amount, len(c.Ids))
				for j := range ids {
					ids[j] = (Amount)(c.Ids[j])
				}
				t.Ids = ids
			}
			if len(c.MultiTokenValues) > 0 {
				idValues := make([]MultiTokenValue, len(c.MultiTokenValues))
				for j := range idValues {
					idValues[j].Id = (*Amount)(&c.MultiTokenValues[j].Id)
					idValues[j].Value = (*Amount)(&c.MultiTokenValues[j].Value)
				}
				t.MultiTokenValues = idValues
			}
		}
	}

	return &t, nil
}

// a fallback method in case internal transactions are not processed and there is no indexed info about contract balance for an address
func (w *Worker) getEthereumContractBalanceFromBlockchain(addrDesc, contract bchain.AddressDescriptor, details AccountDetails) (*Token, error) {
	var b *big.Int
	ci, validContract, err := w.getContractDescriptorInfo(contract, bchain.UnknownTokenType)
	if err != nil {
		return nil, errors.Annotatef(err, "GetContractInfo %v", contract)
	}
	// do not read contract balances etc in case of Basic option
	if details >= AccountDetailsTokenBalances && validContract {
		b, err = w.chain.EthereumTypeGetErc20ContractBalance(addrDesc, contract)
		if err != nil {
			// return nil, nil, nil, errors.Annotatef(err, "EthereumTypeGetErc20ContractBalance %v %v", addrDesc, c.Contract)
			glog.Warningf("EthereumTypeGetErc20ContractBalance addr %v, contract %v, %v", addrDesc, contract, err)
		}
	} else {
		b = nil
	}
	return &Token{
		Type:          ci.Type,
		BalanceSat:    (*Amount)(b),
		Contract:      ci.Contract,
		Name:          ci.Name,
		Symbol:        ci.Symbol,
		Transfers:     0,
		Decimals:      ci.Decimals,
		ContractIndex: "0",
	}, nil
}

// GetContractBaseRate returns contract rate in base coin from the ticker or DB at the timestamp. Zero timestamp means now.
func (w *Worker) GetContractBaseRate(ticker *common.CurrencyRatesTicker, token string, timestamp int64) (float64, bool) {
	if ticker == nil {
		return 0, false
	}
	rate, found := ticker.GetTokenRate(token)
	if !found {
		if timestamp == 0 {
			ticker = w.fiatRates.GetCurrentTicker("", token)
		} else {
			tickers, err := w.fiatRates.GetTickersForTimestamps([]int64{timestamp}, "", token)
			if err != nil || tickers == nil || len(*tickers) == 0 {
				ticker = nil
			} else {
				ticker = (*tickers)[0]
			}
		}
		if ticker == nil {
			return 0, false
		}
		rate, found = ticker.GetTokenRate(token)
	}

	return float64(rate), found
}

type ethereumTypeAddressData struct {
	tokens               Tokens
	contractInfo         *bchain.ContractInfo
	nonce                string
	nonContractTxs       int
	internalTxs          int
	totalResults         int
	tokensBaseValue      float64
	tokensSecondaryValue float64
}

func (w *Worker) getEthereumTypeAddressBalances(addrDesc bchain.AddressDescriptor, details AccountDetails, filter *AddressFilter, secondaryCoin string) (*db.AddrBalance, *ethereumTypeAddressData, error) {
	var ba *db.AddrBalance
	var n uint64
	// unknown number of results for paging initially
	d := ethereumTypeAddressData{totalResults: -1}
	ca, err := w.db.GetAddrDescContracts(addrDesc)
	if err != nil {
		return nil, nil, NewAPIError(fmt.Sprintf("Address not found, %v", err), true)
	}
	b, err := w.chain.EthereumTypeGetBalance(addrDesc)
	if err != nil {
		return nil, nil, errors.Annotatef(err, "EthereumTypeGetBalance %v", addrDesc)
	}
	var filterDesc bchain.AddressDescriptor
	if filter.Contract != "" {
		filterDesc, err = w.chainParser.GetAddrDescFromAddress(filter.Contract)
		if err != nil {
			return nil, nil, NewAPIError(fmt.Sprintf("Invalid contract filter, %v", err), true)
		}
	}
	if ca != nil {
		ba = &db.AddrBalance{
			Txs: uint32(ca.TotalTxs),
		}
		if b != nil {
			ba.BalanceSat = *b
		}
		n, err = w.chain.EthereumTypeGetNonce(addrDesc)
		if err != nil {
			return nil, nil, errors.Annotatef(err, "EthereumTypeGetNonce %v", addrDesc)
		}
		ticker := w.fiatRates.GetCurrentTicker("", "")
		if details > AccountDetailsBasic {
			d.tokens = make([]Token, len(ca.Contracts))
			var j int
			for i := range ca.Contracts {
				c := &ca.Contracts[i]
				if len(filterDesc) > 0 {
					if !bytes.Equal(filterDesc, c.Contract) {
						continue
					}
					// filter only transactions of this contract
					filter.Vout = i + db.ContractIndexOffset
				}
				t, err := w.getEthereumContractBalance(addrDesc, i+db.ContractIndexOffset, c, details, ticker, secondaryCoin)
				if err != nil {
					return nil, nil, err
				}
				d.tokens[j] = *t
				d.tokensBaseValue += t.BaseValue
				d.tokensSecondaryValue += t.SecondaryValue
				j++
			}
			d.tokens = d.tokens[:j]
			sort.Sort(d.tokens)
		}
		d.contractInfo, err = w.db.GetContractInfo(addrDesc, "")
		if err != nil {
			return nil, nil, err
		}
		if filter.FromHeight == 0 && filter.ToHeight == 0 {
			// compute total results for paging
			if filter.Vout == AddressFilterVoutOff {
				d.totalResults = int(ca.TotalTxs)
			} else if filter.Vout == 0 {
				d.totalResults = int(ca.NonContractTxs)
			} else if filter.Vout == db.InternalTxIndexOffset {
				d.totalResults = int(ca.InternalTxs)
			} else if filter.Vout >= db.ContractIndexOffset && filter.Vout-db.ContractIndexOffset < len(ca.Contracts) {
				d.totalResults = int(ca.Contracts[filter.Vout-db.ContractIndexOffset].Txs)
			} else if filter.Vout == AddressFilterVoutQueryNotNecessary {
				d.totalResults = 0
			}
		}
		d.nonContractTxs = int(ca.NonContractTxs)
		d.internalTxs = int(ca.InternalTxs)
	} else {
		// addresses without any normal transactions can have internal transactions that were not processed and therefore balance
		if b != nil {
			ba = &db.AddrBalance{
				BalanceSat: *b,
			}
		}
	}
	// returns 0 for unknown address
	d.nonce = strconv.Itoa(int(n))
	// special handling if filtering for a contract, return the contract details even though the address had no transactions with it
	if len(d.tokens) == 0 && len(filterDesc) > 0 && details >= AccountDetailsTokens {
		t, err := w.getEthereumContractBalanceFromBlockchain(addrDesc, filterDesc, details)
		if err != nil {
			return nil, nil, err
		}
		d.tokens = []Token{*t}
		// switch off query for transactions, there are no transactions
		filter.Vout = AddressFilterVoutQueryNotNecessary
		d.totalResults = -1
	}
	return ba, &d, nil
}

func (w *Worker) txFromTxid(txid string, bestHeight uint32, option AccountDetails, blockInfo *db.BlockInfo, addresses map[string]struct{}) (*Tx, error) {
	var tx *Tx
	var err error
	// only ChainBitcoinType supports TxHistoryLight
	if option == AccountDetailsTxHistoryLight && w.chainType == bchain.ChainBitcoinType {
		ta, err := w.db.GetTxAddresses(txid)
		if err != nil {
			return nil, errors.Annotatef(err, "GetTxAddresses %v", txid)
		}
		if ta == nil {
			glog.Warning("DB inconsistency:  tx ", txid, ": not found in txAddresses")
			// as fallback, get tx from backend
			tx, err = w.getTransaction(txid, false, false, addresses)
			if err != nil {
				return nil, errors.Annotatef(err, "getTransaction %v", txid)
			}
		} else {
			if blockInfo == nil {
				blockInfo, err = w.db.GetBlockInfo(ta.Height)
				if err != nil {
					return nil, errors.Annotatef(err, "GetBlockInfo %v", ta.Height)
				}
				if blockInfo == nil {
					glog.Warning("DB inconsistency:  block height ", ta.Height, ": not found in db")
					// provide empty BlockInfo to return the rest of tx data
					blockInfo = &db.BlockInfo{}
				}
			}
			tx = w.txFromTxAddress(txid, ta, blockInfo, bestHeight, addresses)
		}
	} else {
		tx, err = w.getTransaction(txid, false, false, addresses)
		if err != nil {
			return nil, errors.Annotatef(err, "getTransaction %v", txid)
		}
	}
	return tx, nil
}

func (w *Worker) getAddrDescAndNormalizeAddress(address string) (bchain.AddressDescriptor, string, error) {
	addrDesc, err := w.chainParser.GetAddrDescFromAddress(address)
	if err != nil {
		var errAd error
		// try if the address is not address descriptor converted to string
		addrDesc, errAd = bchain.AddressDescriptorFromString(address)
		if errAd != nil {
			return nil, "", NewAPIError(fmt.Sprintf("Invalid address, %v", err), true)
		}
	}
	// convert the address to the format defined by the parser
	addresses, _, err := w.chainParser.GetAddressesFromAddrDesc(addrDesc)
	if err != nil {
		glog.V(2).Infof("GetAddressesFromAddrDesc error %v, %v", err, addrDesc)
	}
	if len(addresses) == 1 {
		address = addresses[0]
	}
	return addrDesc, address, nil
}

func isOwnAddress(address string, addresses []string) bool {
	if len(addresses) == 1 {
		return address == addresses[0]
	}
	return false
}

func setIsOwnAddress(tx *Tx, address string) {
	for j := range tx.Vin {
		vin := &tx.Vin[j]
		if isOwnAddress(address, vin.Addresses) {
			vin.IsOwn = true
		}
	}
	for j := range tx.Vout {
		vout := &tx.Vout[j]
		if isOwnAddress(address, vout.Addresses) {
			vout.IsOwn = true
		}
	}
}

// GetAddress computes address value and gets transactions for given address
func (w *Worker) GetAddress(address string, page int, txsOnPage int, option AccountDetails, filter *AddressFilter, secondaryCoin string) (*Address, error) {
	start := time.Now()
	page--
	if page < 0 {
		page = 0
	}
	var (
		ba                       *db.AddrBalance
		txm                      []string
		txs                      []*Tx
		txids                    []string
		pg                       Paging
		uBalSat                  big.Int
		totalReceived, totalSent *big.Int
		unconfirmedTxs           int
		totalResults             int
	)
	ed := &ethereumTypeAddressData{}
	addrDesc, address, err := w.getAddrDescAndNormalizeAddress(address)
	if err != nil {
		return nil, err
	}
	if w.chainType == bchain.ChainEthereumType {
		ba, ed, err = w.getEthereumTypeAddressBalances(addrDesc, option, filter, secondaryCoin)
		if err != nil {
			return nil, err
		}
		totalResults = ed.totalResults
	} else {
		// ba can be nil if the address is only in mempool!
		ba, err = w.db.GetAddrDescBalance(addrDesc, db.AddressBalanceDetailNoUTXO)
		if err != nil {
			return nil, NewAPIError(fmt.Sprintf("Address not found, %v", err), true)
		}
		if ba != nil {
			// totalResults is known only if there is no filter
			if filter.Vout == AddressFilterVoutOff && filter.FromHeight == 0 && filter.ToHeight == 0 {
				totalResults = int(ba.Txs)
			} else {
				totalResults = -1
			}
		}
	}
	// if there are only unconfirmed transactions, there is no paging
	if ba == nil {
		ba = &db.AddrBalance{}
		page = 0
	}
	addresses := w.newAddressesMapForAliases()
	// process mempool, only if toHeight is not specified
	if filter.ToHeight == 0 && !filter.OnlyConfirmed {
		txm, err = w.getAddressTxids(addrDesc, true, filter, maxInt)
		if err != nil {
			return nil, errors.Annotatef(err, "getAddressTxids %v true", addrDesc)
		}
		for _, txid := range txm {
			tx, err := w.getTransaction(txid, false, true, addresses)
			// mempool transaction may fail
			if err != nil || tx == nil {
				glog.Warning("GetTransaction in mempool: ", err)
			} else {
				// skip already confirmed txs, mempool may be out of sync
				if tx.Confirmations == 0 {
					unconfirmedTxs++
					uBalSat.Add(&uBalSat, tx.getAddrVoutValue(addrDesc))
					// ethereum has a different logic - value not in input and add maximum possible fees
					if w.chainType == bchain.ChainEthereumType {
						uBalSat.Sub(&uBalSat, tx.getAddrEthereumTypeMempoolInputValue(addrDesc))
					} else {
						uBalSat.Sub(&uBalSat, tx.getAddrVinValue(addrDesc))
					}
					if page == 0 {
						if option == AccountDetailsTxidHistory {
							txids = append(txids, tx.Txid)
						} else if option >= AccountDetailsTxHistoryLight {
							setIsOwnAddress(tx, address)
							txs = append(txs, tx)
						}
					}
				}
			}
		}
	}
	// get tx history if requested by option or check mempool if there are some transactions for a new address
	if option >= AccountDetailsTxidHistory && filter.Vout != AddressFilterVoutQueryNotNecessary {
		txc, err := w.getAddressTxids(addrDesc, false, filter, (page+1)*txsOnPage)
		if err != nil {
			return nil, errors.Annotatef(err, "getAddressTxids %v false", addrDesc)
		}
		bestheight, _, err := w.db.GetBestBlock()
		if err != nil {
			return nil, errors.Annotatef(err, "GetBestBlock")
		}
		var from, to int
		pg, from, to, page = computePaging(len(txc), page, txsOnPage)
		if len(txc) >= txsOnPage {
			if totalResults < 0 {
				pg.TotalPages = -1
			} else {
				pg, _, _, _ = computePaging(totalResults, page, txsOnPage)
			}
		}
		for i := from; i < to; i++ {
			txid := txc[i]
			if option == AccountDetailsTxidHistory {
				txids = append(txids, txid)
			} else {
				tx, err := w.txFromTxid(txid, bestheight, option, nil, addresses)
				if err != nil {
					return nil, err
				}
				setIsOwnAddress(tx, address)
				txs = append(txs, tx)
			}
		}
	}
	if w.chainType == bchain.ChainBitcoinType {
		totalReceived = ba.ReceivedSat()
		totalSent = &ba.SentSat
	}
	var secondaryRate, totalSecondaryValue, totalBaseValue, secondaryValue float64
	if secondaryCoin != "" {
		ticker := w.fiatRates.GetCurrentTicker("", "")
		balance, err := strconv.ParseFloat((*Amount)(&ba.BalanceSat).DecimalString(w.chainParser.AmountDecimals()), 64)
		if ticker != nil && err == nil {
			r, found := ticker.Rates[secondaryCoin]
			if found {
				secondaryRate = float64(r)
			}
		}
		secondaryValue = secondaryRate * balance
		if w.chainType == bchain.ChainEthereumType {
			totalBaseValue += balance + ed.tokensBaseValue
			totalSecondaryValue = secondaryRate * totalBaseValue
		}
	}
	r := &Address{
		Paging:                pg,
		AddrStr:               address,
		BalanceSat:            (*Amount)(&ba.BalanceSat),
		TotalReceivedSat:      (*Amount)(totalReceived),
		TotalSentSat:          (*Amount)(totalSent),
		Txs:                   int(ba.Txs),
		NonTokenTxs:           ed.nonContractTxs,
		InternalTxs:           ed.internalTxs,
		UnconfirmedBalanceSat: (*Amount)(&uBalSat),
		UnconfirmedTxs:        unconfirmedTxs,
		Transactions:          txs,
		Txids:                 txids,
		Tokens:                ed.tokens,
		SecondaryValue:        secondaryValue,
		TokensBaseValue:       ed.tokensBaseValue,
		TokensSecondaryValue:  ed.tokensSecondaryValue,
		TotalBaseValue:        totalBaseValue,
		TotalSecondaryValue:   totalSecondaryValue,
		ContractInfo:          ed.contractInfo,
		Nonce:                 ed.nonce,
		AddressAliases:        w.getAddressAliases(addresses),
	}
	// keep address backward compatible, set deprecated Erc20Contract value if ERC20 token
	if ed.contractInfo != nil && ed.contractInfo.Type == bchain.ERC20TokenType {
		r.Erc20Contract = ed.contractInfo
	}
	glog.Info("GetAddress-", option, " ", address, ", ", time.Since(start))
	return r, nil
}

func (w *Worker) balanceHistoryHeightsFromTo(fromTimestamp, toTimestamp int64) (uint32, uint32, uint32, uint32) {
	fromUnix := uint32(0)
	toUnix := maxUint32
	fromHeight := uint32(0)
	toHeight := maxUint32
	if fromTimestamp != 0 {
		fromUnix = uint32(fromTimestamp)
		fromHeight = w.is.GetBlockHeightOfTime(fromUnix)
	}
	if toTimestamp != 0 {
		toUnix = uint32(toTimestamp)
		toHeight = w.is.GetBlockHeightOfTime(toUnix)
	}
	return fromUnix, fromHeight, toUnix, toHeight
}

func (w *Worker) balanceHistoryForTxid(addrDesc bchain.AddressDescriptor, txid string, fromUnix, toUnix uint32, selfAddrDesc map[string]struct{}) (*BalanceHistory, error) {
	var time uint32
	var err error
	var ta *db.TxAddresses
	var bchainTx *bchain.Tx
	var height uint32
	if w.chainType == bchain.ChainBitcoinType {
		ta, err = w.db.GetTxAddresses(txid)
		if err != nil {
			return nil, err
		}
		if ta == nil {
			glog.Warning("DB inconsistency:  tx ", txid, ": not found in txAddresses")
			return nil, nil
		}
		height = ta.Height
	} else if w.chainType == bchain.ChainEthereumType {
		var h int
		bchainTx, h, err = w.txCache.GetTransaction(txid)
		if err != nil {
			return nil, err
		}
		if bchainTx == nil {
			glog.Warning("Inconsistency:  tx ", txid, ": not found in the blockchain")
			return nil, nil
		}
		height = uint32(h)
	}
	time = w.is.GetBlockTime(height)
	if time < fromUnix || time >= toUnix {
		return nil, nil
	}
	bh := BalanceHistory{
		Time:          time,
		Txs:           1,
		ReceivedSat:   &Amount{},
		SentSat:       &Amount{},
		SentToSelfSat: &Amount{},
		Txid:          txid,
	}
	countSentToSelf := false
	if w.chainType == bchain.ChainBitcoinType {
		// detect if this input is the first of selfAddrDesc
		// to not to count sentToSelf multiple times if counting multiple xpub addresses
		ownInputIndex := -1
		for i := range ta.Inputs {
			tai := &ta.Inputs[i]
			if _, found := selfAddrDesc[string(tai.AddrDesc)]; found {
				if ownInputIndex < 0 {
					ownInputIndex = i
				}
			}
			if bytes.Equal(addrDesc, tai.AddrDesc) {
				(*big.Int)(bh.SentSat).Add((*big.Int)(bh.SentSat), &tai.ValueSat)
				if ownInputIndex == i {
					countSentToSelf = true
				}
			}
		}
		for i := range ta.Outputs {
			tao := &ta.Outputs[i]
			if bytes.Equal(addrDesc, tao.AddrDesc) {
				(*big.Int)(bh.ReceivedSat).Add((*big.Int)(bh.ReceivedSat), &tao.ValueSat)
			}
			if countSentToSelf {
				if _, found := selfAddrDesc[string(tao.AddrDesc)]; found {
					(*big.Int)(bh.SentToSelfSat).Add((*big.Int)(bh.SentToSelfSat), &tao.ValueSat)
				}
			}
		}
	} else if w.chainType == bchain.ChainEthereumType {
		var value big.Int
		ethTxData := eth.GetEthereumTxData(bchainTx)
		// add received amount only for OK or unknown status (old) transactions
		if ethTxData.Status == eth.TxStatusOK || ethTxData.Status == eth.TxStatusUnknown {
			if len(bchainTx.Vout) > 0 {
				bchainVout := &bchainTx.Vout[0]
				value = bchainVout.ValueSat
				if len(bchainVout.ScriptPubKey.Addresses) > 0 {
					txAddrDesc, err := w.chainParser.GetAddrDescFromAddress(bchainVout.ScriptPubKey.Addresses[0])
					if err != nil {
						return nil, err
					}
					if bytes.Equal(addrDesc, txAddrDesc) {
						(*big.Int)(bh.ReceivedSat).Add((*big.Int)(bh.ReceivedSat), &value)
					}
					if _, found := selfAddrDesc[string(txAddrDesc)]; found {
						countSentToSelf = true
					}
				}
			}
			// process internal transactions
			if eth.ProcessInternalTransactions {
				internalData, err := w.db.GetEthereumInternalData(txid)
				if err != nil {
					return nil, err
				}
				if internalData != nil {
					for i := range internalData.Transfers {
						f := &internalData.Transfers[i]
						txAddrDesc, err := w.chainParser.GetAddrDescFromAddress(f.From)
						if err != nil {
							return nil, err
						}
						if bytes.Equal(addrDesc, txAddrDesc) {
							(*big.Int)(bh.SentSat).Add((*big.Int)(bh.SentSat), &f.Value)
							if f.From == f.To {
								(*big.Int)(bh.SentToSelfSat).Add((*big.Int)(bh.SentToSelfSat), &f.Value)
							}
						}
						txAddrDesc, err = w.chainParser.GetAddrDescFromAddress(f.To)
						if err != nil {
							return nil, err
						}
						if bytes.Equal(addrDesc, txAddrDesc) {
							(*big.Int)(bh.ReceivedSat).Add((*big.Int)(bh.ReceivedSat), &f.Value)
						}
					}
				}
			}
		}
		for i := range bchainTx.Vin {
			bchainVin := &bchainTx.Vin[i]
			if len(bchainVin.Addresses) > 0 {
				txAddrDesc, err := w.chainParser.GetAddrDescFromAddress(bchainVin.Addresses[0])
				if err != nil {
					return nil, err
				}
				if bytes.Equal(addrDesc, txAddrDesc) {
					// add received amount only for OK or unknown status (old) transactions, fees always
					if ethTxData.Status == eth.TxStatusOK || ethTxData.Status == eth.TxStatusUnknown {
						(*big.Int)(bh.SentSat).Add((*big.Int)(bh.SentSat), &value)
						if countSentToSelf {
							if _, found := selfAddrDesc[string(txAddrDesc)]; found {
								(*big.Int)(bh.SentToSelfSat).Add((*big.Int)(bh.SentToSelfSat), &value)
							}
						}
					}
					var feesSat big.Int
					// mempool txs do not have fees yet
					if ethTxData.GasUsed != nil {
						feesSat.Mul(ethTxData.GasPrice, ethTxData.GasUsed)
					}
					(*big.Int)(bh.SentSat).Add((*big.Int)(bh.SentSat), &feesSat)
				}
			}
		}
	}
	return &bh, nil
}

func (w *Worker) setFiatRateToBalanceHistories(histories BalanceHistories, currencies []string) error {
	for i := range histories {
		bh := &histories[i]
		tickers, err := w.fiatRates.GetTickersForTimestamps([]int64{int64(bh.Time)}, "", "")
		if err != nil || tickers == nil || len(*tickers) == 0 {
			glog.Errorf("Error finding ticker by date %v. Error: %v", bh.Time, err)
			continue
		}
		ticker := (*tickers)[0]
		if ticker == nil {
			continue
		}
		if len(currencies) == 0 {
			bh.FiatRates = ticker.Rates
		} else {
			rates := make(map[string]float32)
			for _, currency := range currencies {
				currency = strings.ToLower(currency)
				if rate, found := ticker.Rates[currency]; found {
					rates[currency] = rate
				} else {
					rates[currency] = -1
				}
			}
			bh.FiatRates = rates
		}
	}
	return nil
}

// GetBalanceHistory returns history of balance for given address
func (w *Worker) GetBalanceHistory(address string, fromTimestamp, toTimestamp int64, currencies []string, groupBy uint32) (BalanceHistories, error) {
	currencies = removeEmpty(currencies)
	bhs := make(BalanceHistories, 0)
	start := time.Now()
	addrDesc, _, err := w.getAddrDescAndNormalizeAddress(address)
	if err != nil {
		return nil, err
	}
	fromUnix, fromHeight, toUnix, toHeight := w.balanceHistoryHeightsFromTo(fromTimestamp, toTimestamp)
	if fromHeight >= toHeight {
		return bhs, nil
	}
	txs, err := w.getAddressTxids(addrDesc, false, &AddressFilter{Vout: AddressFilterVoutOff, FromHeight: fromHeight, ToHeight: toHeight}, maxInt)
	if err != nil {
		return nil, err
	}
	selfAddrDesc := map[string]struct{}{string(addrDesc): {}}
	for txi := len(txs) - 1; txi >= 0; txi-- {
		bh, err := w.balanceHistoryForTxid(addrDesc, txs[txi], fromUnix, toUnix, selfAddrDesc)
		if err != nil {
			return nil, err
		}
		if bh != nil {
			bhs = append(bhs, *bh)
		}
	}
	bha := bhs.SortAndAggregate(groupBy)
	err = w.setFiatRateToBalanceHistories(bha, currencies)
	if err != nil {
		return nil, err
	}
	glog.Info("GetBalanceHistory ", address, ", blocks ", fromHeight, "-", toHeight, ", count ", len(bha), ", ", time.Since(start))
	return bha, nil
}

func (w *Worker) waitForBackendSync() {
	// wait a short time if blockbook is synchronizing with backend
	inSync, _, _, _ := w.is.GetSyncState()
	count := 30
	for !inSync && count > 0 {
		time.Sleep(time.Millisecond * 100)
		count--
		inSync, _, _, _ = w.is.GetSyncState()
	}
}

func (w *Worker) getAddrDescUtxo(addrDesc bchain.AddressDescriptor, ba *db.AddrBalance, onlyConfirmed bool, onlyMempool bool) (Utxos, error) {
	w.waitForBackendSync()
	var err error
	utxos := make(Utxos, 0, 8)
	// store txids from mempool so that they are not added twice in case of import of new block while processing utxos, issue #275
	inMempool := make(map[string]struct{})
	// outputs could be spent in mempool, record and check mempool spends
	spentInMempool := make(map[string]struct{})
	if !onlyConfirmed {
		// get utxo from mempool
		txm, err := w.getAddressTxids(addrDesc, true, &AddressFilter{Vout: AddressFilterVoutOff}, maxInt)
		if err != nil {
			return nil, err
		}
		if len(txm) > 0 {
			mc := make([]*bchain.Tx, len(txm))
			for i, txid := range txm {
				// get mempool txs and process their inputs to detect spends between mempool txs
				bchainTx, _, err := w.txCache.GetTransaction(txid)
				// mempool transaction may fail
				if err != nil {
					glog.Error("GetTransaction in mempool ", txid, ": ", err)
				} else {
					mc[i] = bchainTx
					// get outputs spent by the mempool tx
					for i := range bchainTx.Vin {
						vin := &bchainTx.Vin[i]
						spentInMempool[vin.Txid+strconv.Itoa(int(vin.Vout))] = struct{}{}
					}
				}
			}
			for _, bchainTx := range mc {
				if bchainTx != nil {
					for i := range bchainTx.Vout {
						vout := &bchainTx.Vout[i]
						vad, err := w.chainParser.GetAddrDescFromVout(vout)
						if err == nil && bytes.Equal(addrDesc, vad) {
							// report only outpoints that are not spent in mempool
							_, e := spentInMempool[bchainTx.Txid+strconv.Itoa(i)]
							if !e {
								coinbase := false
								if len(bchainTx.Vin) == 1 && len(bchainTx.Vin[0].Coinbase) > 0 {
									coinbase = true
								}
								utxos = append(utxos, Utxo{
									Txid:      bchainTx.Txid,
									Vout:      int32(i),
									AmountSat: (*Amount)(&vout.ValueSat),
									Locktime:  bchainTx.LockTime,
									Coinbase:  coinbase,
								})
								inMempool[bchainTx.Txid] = struct{}{}
							}
						}
					}
				}
			}
		}
	}
	if !onlyMempool {
		// get utxo from index
		if ba == nil {
			ba, err = w.db.GetAddrDescBalance(addrDesc, db.AddressBalanceDetailUTXO)
			if err != nil {
				return nil, NewAPIError(fmt.Sprintf("Address not found, %v", err), true)
			}
		}
		// ba can be nil if the address is only in mempool!
		if ba != nil && len(ba.Utxos) > 0 {
			b, _, err := w.db.GetBestBlock()
			if err != nil {
				return nil, err
			}
			bestheight := int(b)
			var checksum big.Int
			checksum.Set(&ba.BalanceSat)
			// go backwards to get the newest first
			for i := len(ba.Utxos) - 1; i >= 0; i-- {
				utxo := &ba.Utxos[i]
				txid, err := w.chainParser.UnpackTxid(utxo.BtxID)
				if err != nil {
					return nil, err
				}
				_, e := spentInMempool[txid+strconv.Itoa(int(utxo.Vout))]
				if !e {
					confirmations := bestheight - int(utxo.Height) + 1
					coinbase := false
					// for performance reasons, check coinbase transactions only in minimum confirmantion range
					if confirmations < w.chainParser.MinimumCoinbaseConfirmations() {
						ta, err := w.db.GetTxAddresses(txid)
						if err != nil {
							return nil, err
						}
						if len(ta.Inputs) == 1 && len(ta.Inputs[0].AddrDesc) == 0 && IsZeroBigInt(&ta.Inputs[0].ValueSat) {
							coinbase = true
						}
					}
					_, e = inMempool[txid]
					if !e {
						utxos = append(utxos, Utxo{
							Txid:          txid,
							Vout:          utxo.Vout,
							AmountSat:     (*Amount)(&utxo.ValueSat),
							Height:        int(utxo.Height),
							Confirmations: confirmations,
							Coinbase:      coinbase,
						})
					}
				}
				checksum.Sub(&checksum, &utxo.ValueSat)
			}
			if checksum.Uint64() != 0 {
				glog.Warning("DB inconsistency:  ", addrDesc, ": checksum is not zero, checksum=", checksum.Int64())
			}
		}
	}
	return utxos, nil
}

// GetAddressUtxo returns unspent outputs for given address
func (w *Worker) GetAddressUtxo(address string, onlyConfirmed bool) (Utxos, error) {
	if w.chainType != bchain.ChainBitcoinType {
		return nil, NewAPIError("Not supported", true)
	}
	start := time.Now()
	addrDesc, err := w.chainParser.GetAddrDescFromAddress(address)
	if err != nil {
		return nil, NewAPIError(fmt.Sprintf("Invalid address '%v', %v", address, err), true)
	}
	r, err := w.getAddrDescUtxo(addrDesc, nil, onlyConfirmed, false)
	if err != nil {
		return nil, err
	}
	glog.Info("GetAddressUtxo ", address, ", ", len(r), " utxos, ", time.Since(start))
	return r, nil
}

// GetBlocks returns BlockInfo for blocks on given page
func (w *Worker) GetBlocks(page int, blocksOnPage int) (*Blocks, error) {
	start := time.Now()
	page--
	if page < 0 {
		page = 0
	}
	b, _, err := w.db.GetBestBlock()
	bestheight := int(b)
	if err != nil {
		return nil, errors.Annotatef(err, "GetBestBlock")
	}
	pg, from, to, page := computePaging(bestheight+1, page, blocksOnPage)
	r := &Blocks{Paging: pg}
	r.Blocks = make([]db.BlockInfo, to-from)
	for i := from; i < to; i++ {
		bi, err := w.db.GetBlockInfo(uint32(bestheight - i))
		if err != nil {
			return nil, err
		}
		if bi == nil {
			r.Blocks = r.Blocks[:i]
			break
		}
		r.Blocks[i-from] = *bi
	}
	glog.Info("GetBlocks page ", page, ", ", time.Since(start))
	return r, nil
}

// removeEmpty removes empty strings from a slice
func removeEmpty(stringSlice []string) []string {
	var ret []string
	for _, str := range stringSlice {
		if str != "" {
			ret = append(ret, str)
		}
	}
	return ret
}

// getFiatRatesResult checks if CurrencyRatesTicker contains all necessary data and returns formatted result
func (w *Worker) getFiatRatesResult(currencies []string, ticker *common.CurrencyRatesTicker, token string) (*FiatTicker, error) {
	if token != "" {
		rates := make(map[string]float32)
		if len(currencies) == 0 {
			for currency := range ticker.Rates {
				currency = strings.ToLower(currency)
				rate := ticker.TokenRateInCurrency(token, currency)
				if rate <= 0 {
					rate = -1
				}
				rates[currency] = rate
			}
		} else {
			for _, currency := range currencies {
				currency = strings.ToLower(currency)
				rate := ticker.TokenRateInCurrency(token, currency)
				if rate <= 0 {
					rate = -1
				}
				rates[currency] = rate
			}
		}
		return &FiatTicker{
			Timestamp: ticker.Timestamp.UTC().Unix(),
			Rates:     rates,
		}, nil
	}
	if len(currencies) == 0 {
		// Return all available ticker rates
		return &FiatTicker{
			Timestamp: ticker.Timestamp.UTC().Unix(),
			Rates:     ticker.Rates,
		}, nil
	}
	// Check if currencies from the list are available in the ticker rates
	rates := make(map[string]float32)
	for _, currency := range currencies {
		currency = strings.ToLower(currency)
		if rate, found := ticker.Rates[currency]; found {
			rates[currency] = rate
		} else {
			rates[currency] = -1
		}
	}
	return &FiatTicker{
		Timestamp: ticker.Timestamp.UTC().Unix(),
		Rates:     rates,
	}, nil
}

// GetCurrentFiatRates returns last available fiat rates
func (w *Worker) GetCurrentFiatRates(currencies []string, token string) (*FiatTicker, error) {
	vsCurrency := ""
	currencies = removeEmpty(currencies)
	if len(currencies) == 1 {
		vsCurrency = currencies[0]
	}
	ticker := w.fiatRates.GetCurrentTicker(vsCurrency, token)
	var err error
	if ticker == nil {
		ticker, err = w.db.FiatRatesFindLastTicker(vsCurrency, token)
		if err != nil {
			return nil, NewAPIError(fmt.Sprintf("Error finding ticker: %v", err), false)
		} else if ticker == nil {
			return nil, NewAPIError("No tickers found!", true)
		}
	}
	result, err := w.getFiatRatesResult(currencies, ticker, token)
	if err != nil {
		return nil, err
	}
	return result, nil
}

// makeErrorRates returns a map of currencies, with each value equal to -1
// used when there was an error finding ticker
func makeErrorRates(currencies []string) map[string]float32 {
	rates := make(map[string]float32)
	for _, currency := range currencies {
		rates[strings.ToLower(currency)] = -1
	}
	return rates
}

// GetFiatRatesForTimestamps returns fiat rates for each of the provided dates
func (w *Worker) GetFiatRatesForTimestamps(timestamps []int64, currencies []string, token string) (*FiatTickers, error) {
	if len(timestamps) == 0 {
		return nil, NewAPIError("No timestamps provided", true)
	}
	vsCurrency := ""
	currencies = removeEmpty(currencies)
	if len(currencies) == 1 {
		vsCurrency = currencies[0]
	}
	tickers, err := w.fiatRates.GetTickersForTimestamps(timestamps, vsCurrency, token)
	if err != nil {
		return nil, err
	}
	if tickers == nil {
		return nil, NewAPIError("No tickers found", true)
	}
	if len(*tickers) != len(timestamps) {
		glog.Error("GetFiatRatesForTimestamps: number of tickers does not match timestamps ", len(*tickers), ", ", len(timestamps))
		return nil, NewAPIError("No tickers found", false)
	}
	fiatTickers := make([]FiatTicker, len(*tickers))
	for i, t := range *tickers {
		if t == nil {
			fiatTickers[i] = FiatTicker{Timestamp: timestamps[i], Rates: makeErrorRates(currencies)}
			continue
		}
		result, err := w.getFiatRatesResult(currencies, t, token)
		if err != nil {
			if apiErr, ok := err.(*APIError); ok {
				if apiErr.Public {
					return nil, err
				}
			}
			fiatTickers[i] = FiatTicker{Timestamp: timestamps[i], Rates: makeErrorRates(currencies)}
			continue
		}
		fiatTickers[i] = *result
	}
	return &FiatTickers{Tickers: fiatTickers}, nil
}

// GetFiatRatesForBlockID returns fiat rates for block height or block hash
func (w *Worker) GetFiatRatesForBlockID(blockID string, currencies []string, token string) (*FiatTicker, error) {
	bi, err := w.getBlockInfoFromBlockID(blockID)
	if err != nil {
		if err == bchain.ErrBlockNotFound {
			return nil, NewAPIError(fmt.Sprintf("Block %v not found", blockID), true)
		}
		return nil, NewAPIError(fmt.Sprintf("Block %v not found, error: %v", blockID, err), false)
	}
	tickers, err := w.GetFiatRatesForTimestamps([]int64{bi.Time}, currencies, token)
	if err != nil || tickers == nil || len(tickers.Tickers) == 0 {
		return nil, err
	}
	return &tickers.Tickers[0], nil
}

// GetAvailableVsCurrencies returns the list of available versus currencies for exchange rates
func (w *Worker) GetAvailableVsCurrencies(timestamp int64, token string) (*AvailableVsCurrencies, error) {
	tickers, err := w.fiatRates.GetTickersForTimestamps([]int64{timestamp}, "", token)
	if err != nil {
		return nil, NewAPIError(fmt.Sprintf("Error finding ticker: %v", err), false)
	}
	if tickers == nil || len(*tickers) == 0 {
		return nil, NewAPIError("No tickers found", true)
	}
	ticker := (*tickers)[0]
	keys := make([]string, 0, len(ticker.Rates))
	for k := range ticker.Rates {
		keys = append(keys, k)
	}
	sort.Strings(keys) // sort to get deterministic results

	return &AvailableVsCurrencies{
		Timestamp: ticker.Timestamp.Unix(),
		Tickers:   keys,
	}, nil
}

// getBlockHashBlockID returns block hash from block height or block hash
func (w *Worker) getBlockHashBlockID(bid string) string {
	// try to decide if passed string (bid) is block height or block hash
	// if it's a number, must be less than int32
	var hash string
	height, err := strconv.Atoi(bid)
	if err == nil && height < int(maxUint32) {
		hash, err = w.db.GetBlockHash(uint32(height))
		if err != nil {
			hash = bid
		}
	} else {
		hash = bid
	}
	return hash
}

// getBlockInfoFromBlockID returns block info from block height or block hash
func (w *Worker) getBlockInfoFromBlockID(bid string) (*bchain.BlockInfo, error) {
	hash := w.getBlockHashBlockID(bid)
	if hash == "" {
		return nil, NewAPIError("Block not found", true)
	}
	bi, err := w.chain.GetBlockInfo(hash)
	return bi, err
}

// GetFeeStats returns statistics about block fees
func (w *Worker) GetFeeStats(bid string) (*FeeStats, error) {
	// txSpecific extends Tx with an additional Size and Vsize info
	type txSpecific struct {
		*bchain.Tx
		Vsize int `json:"vsize,omitempty"`
		Size  int `json:"size,omitempty"`
	}

	start := time.Now()
	bi, err := w.getBlockInfoFromBlockID(bid)
	if err != nil {
		if err == bchain.ErrBlockNotFound {
			return nil, NewAPIError("Block not found", true)
		}
		return nil, NewAPIError(fmt.Sprintf("Block not found, %v", err), true)
	}

	feesPerKb := make([]int64, 0, len(bi.Txids))
	totalFeesSat := big.NewInt(0)
	averageFeePerKb := int64(0)

	for _, txid := range bi.Txids {
		// Get a raw JSON with transaction details, including size, vsize, hex
		txSpecificJSON, err := w.chain.GetTransactionSpecific(&bchain.Tx{Txid: txid})
		if err != nil {
			return nil, errors.Annotatef(err, "GetTransactionSpecific")
		}

		// Serialize the raw JSON into TxSpecific struct
		var txSpec txSpecific
		err = json.Unmarshal(txSpecificJSON, &txSpec)
		if err != nil {
			return nil, errors.Annotatef(err, "Unmarshal")
		}

		// Calculate the TX size in bytes
		txSize := 0
		if txSpec.Vsize > 0 {
			txSize = txSpec.Vsize
		} else if txSpec.Size > 0 {
			txSize = txSpec.Size
		} else if txSpec.Hex != "" {
			txSize = len(txSpec.Hex) / 2
		} else {
			errMsg := "Cannot determine the transaction size from neither Vsize, Size nor Hex! Txid: " + txid
			return nil, NewAPIError(errMsg, true)
		}

		// Get values of TX inputs and outputs
		txAddresses, err := w.db.GetTxAddresses(txid)
		if err != nil {
			return nil, errors.Annotatef(err, "GetTxAddresses")
		}

		// Calculate total fees in Satoshis
		feeSat := big.NewInt(0)
		for _, input := range txAddresses.Inputs {
			feeSat = feeSat.Add(&input.ValueSat, feeSat)
		}

		// Zero inputs means it's a Coinbase TX - skip it
		if feeSat.Cmp(big.NewInt(0)) == 0 {
			continue
		}

		for _, output := range txAddresses.Outputs {
			feeSat = feeSat.Sub(feeSat, &output.ValueSat)
		}
		totalFeesSat.Add(totalFeesSat, feeSat)

		// Convert feeSat to fee per kilobyte and add to an array for decile calculation
		feePerKb := int64(float64(feeSat.Int64()) / float64(txSize) * 1000)
		averageFeePerKb += feePerKb
		feesPerKb = append(feesPerKb, feePerKb)
	}

	var deciles [11]int64
	n := len(feesPerKb)

	if n > 0 {
		averageFeePerKb /= int64(n)

		// Sort fees and calculate the deciles
		sort.Slice(feesPerKb, func(i, j int) bool { return feesPerKb[i] < feesPerKb[j] })
		for k := 0; k <= 10; k++ {
			index := int(math.Floor(0.5+float64(k)*float64(n+1)/10)) - 1
			if index < 0 {
				index = 0
			} else if index >= n {
				index = n - 1
			}
			deciles[k] = feesPerKb[index]
		}
	}

	glog.Info("GetFeeStats ", bid, " (", len(feesPerKb), " txs), ", time.Since(start))

	return &FeeStats{
		TxCount:         len(feesPerKb),
		AverageFeePerKb: averageFeePerKb,
		TotalFeesSat:    (*Amount)(totalFeesSat),
		DecilesFeePerKb: deciles,
	}, nil
}

// GetBlock returns paged data about block
func (w *Worker) GetBlock(bid string, page int, txsOnPage int) (*Block, error) {
	start := time.Now()
	page--
	if page < 0 {
		page = 0
	}
	bi, err := w.getBlockInfoFromBlockID(bid)
	if err != nil {
		if err == bchain.ErrBlockNotFound {
			return nil, NewAPIError("Block not found", true)
		}
		return nil, NewAPIError(fmt.Sprintf("Block not found, %v", err), true)
	}
	dbi := &db.BlockInfo{
		Hash:   bi.Hash,
		Height: bi.Height,
		Time:   bi.Time,
	}
	txCount := len(bi.Txids)
	bestheight, _, err := w.db.GetBestBlock()
	if err != nil {
		return nil, errors.Annotatef(err, "GetBestBlock")
	}
	pg, from, to, page := computePaging(txCount, page, txsOnPage)
	txs := make([]*Tx, to-from)
	txi := 0
	addresses := w.newAddressesMapForAliases()
	for i := from; i < to; i++ {
		txs[txi], err = w.txFromTxid(bi.Txids[i], bestheight, AccountDetailsTxHistoryLight, dbi, addresses)
		if err != nil {
			return nil, err
		}
		txi++
	}
	if bi.Prev == "" && bi.Height != 0 {
		bi.Prev, _ = w.db.GetBlockHash(bi.Height - 1)
	}
	if bi.Next == "" && bi.Height != bestheight {
		bi.Next, _ = w.db.GetBlockHash(bi.Height + 1)
	}
	txs = txs[:txi]
	bi.Txids = nil
	glog.Info("GetBlock ", bid, ", page ", page, ", ", time.Since(start))
	return &Block{
		Paging: pg,
		BlockInfo: BlockInfo{
			Hash:          bi.Hash,
			Prev:          bi.Prev,
			Next:          bi.Next,
			Height:        bi.Height,
			Confirmations: bi.Confirmations,
			Size:          bi.Size,
			Time:          bi.Time,
			Bits:          bi.Bits,
			Difficulty:    string(bi.Difficulty),
			MerkleRoot:    bi.MerkleRoot,
			Nonce:         string(bi.Nonce),
			Txids:         bi.Txids,
			Version:       bi.Version,
		},
		TxCount:        txCount,
		Transactions:   txs,
		AddressAliases: w.getAddressAliases(addresses),
	}, nil
}

// GetBlock returns paged data about block
func (w *Worker) GetBlockRaw(bid string) (*BlockRaw, error) {
	hash := w.getBlockHashBlockID(bid)
	if hash == "" {
		return nil, NewAPIError("Block not found", true)
	}
	hex, err := w.chain.GetBlockRaw(hash)
	if err != nil {
		if err == bchain.ErrBlockNotFound {
			return nil, NewAPIError("Block not found", true)
		}
		return nil, err
	}
	return &BlockRaw{Hex: hex}, err
}

// GetBlockFiltersBatch returns array of block filter data in the format ["height:hash:filter",...] if blocks greater than bestKnownBlockHash
func (w *Worker) GetBlockFiltersBatch(bestKnownBlockHash string, pageSize int) ([]string, error) {
	if w.is.BlockGolombFilterP == 0 {
		return nil, NewAPIError("Not supported", true)
	}
	if pageSize > 10000 {
		return nil, NewAPIError("pageSize max 10000", true)
	}
	if pageSize <= 0 {
		pageSize = 1000
	}
	bi, err := w.chain.GetBlockInfo(bestKnownBlockHash)
	if err != nil {
		return nil, err
	}
	bestHeight, _, err := w.db.GetBestBlock()
	if err != nil {
		return nil, err
	}
	from := bi.Height + 1
	to := bestHeight + 1
	if from >= to {
		return []string{}, nil
	}
	if to-from > uint32(pageSize) {
		to = from + uint32(pageSize)
	}
	r := make([]string, 0, to-from)
	for i := from; i < to; i++ {
		blockHash, err := w.db.GetBlockHash(uint32(i))
		if err != nil {
			return nil, err
		}
		blockFilter, err := w.db.GetBlockFilter(blockHash)
		if err != nil {
			return nil, err
		}
		r = append(r, fmt.Sprintf("%d:%s:%s", i, blockHash, blockFilter))
	}
	return r, err
}

// ComputeFeeStats computes fee distribution in defined blocks and logs them to log
func (w *Worker) ComputeFeeStats(blockFrom, blockTo int, stopCompute chan os.Signal) error {
	bestheight, _, err := w.db.GetBestBlock()
	if err != nil {
		return errors.Annotatef(err, "GetBestBlock")
	}
	for block := blockFrom; block <= blockTo; block++ {
		hash, err := w.db.GetBlockHash(uint32(block))
		if err != nil {
			return err
		}
		bi, err := w.chain.GetBlockInfo(hash)
		if err != nil {
			return err
		}
		// process only blocks with enough transactions
		if len(bi.Txids) > 20 {
			dbi := &db.BlockInfo{
				Hash:   bi.Hash,
				Height: bi.Height,
				Time:   bi.Time,
			}
			txids := bi.Txids
			if w.chainType == bchain.ChainBitcoinType {
				// skip the coinbase transaction
				txids = txids[1:]
			}
			fees := make([]int64, len(txids))
			sum := int64(0)
			for i, txid := range txids {
				select {
				case <-stopCompute:
					glog.Info("ComputeFeeStats interrupted at height ", block)
					return db.ErrOperationInterrupted
				default:
					tx, err := w.txFromTxid(txid, bestheight, AccountDetailsTxHistoryLight, dbi, nil)
					if err != nil {
						return err
					}
					fee := tx.FeesSat.AsInt64()
					fees[i] = fee
					sum += fee
				}
			}
			sort.Slice(fees, func(i, j int) bool { return fees[i] < fees[j] })
			step := float64(len(fees)) / 10
			percentils := ""
			for i := float64(0); i < float64(len(fees)+1); i += step {
				ii := int(math.Round(i))
				if ii >= len(fees) {
					ii = len(fees) - 1
				}
				percentils += "," + strconv.FormatInt(fees[ii], 10)
			}
			glog.Info(block, ",", time.Unix(bi.Time, 0).Format(time.RFC3339), ",", len(bi.Txids), ",", sum, ",", float64(sum)/float64(len(bi.Txids)), percentils)
		}
	}
	return nil
}

func nonZeroTime(t time.Time) *time.Time {
	if t.IsZero() {
		return nil
	}
	return &t
}

// GetSystemInfo returns information about system
func (w *Worker) GetSystemInfo(internal bool) (*SystemInfo, error) {
	start := time.Now().UTC()
	vi := common.GetVersionInfo()
	inSync, bestHeight, lastBlockTime, startSync := w.is.GetSyncState()
	if !inSync && !w.is.InitialSync {
		// if less than 5 seconds into syncing, return inSync=true to avoid short time not in sync reports that confuse monitoring
		if startSync.Add(5 * time.Second).After(start) {
			inSync = true
		}
	}
	inSyncMempool, lastMempoolTime, mempoolSize := w.is.GetMempoolSyncState()
	ci, err := w.chain.GetChainInfo()
	var backendError string
	if err != nil {
		glog.Error("GetChainInfo error ", err)
		backendError = errors.Annotatef(err, "GetChainInfo").Error()
		ci = &bchain.ChainInfo{}
		// set not in sync in case of backend error
		inSync = false
		inSyncMempool = false
	}
	var columnStats []common.InternalStateColumn
	var internalDBSize int64
	if internal {
		columnStats = w.is.GetAllDBColumnStats()
		internalDBSize = w.is.DBSizeTotal()
	}
	var currentFiatRatesTime time.Time
	ct := w.fiatRates.GetCurrentTicker("", "")
	if ct != nil {
		currentFiatRatesTime = ct.Timestamp
	}
	blockbookInfo := &BlockbookInfo{
		Coin:                         w.is.Coin,
		Host:                         w.is.Host,
		Version:                      vi.Version,
		GitCommit:                    vi.GitCommit,
		BuildTime:                    vi.BuildTime,
		SyncMode:                     w.is.SyncMode,
		InitialSync:                  w.is.InitialSync,
		InSync:                       inSync,
		BestHeight:                   bestHeight,
		LastBlockTime:                lastBlockTime,
		InSyncMempool:                inSyncMempool,
		LastMempoolTime:              lastMempoolTime,
		MempoolSize:                  mempoolSize,
		Decimals:                     w.chainParser.AmountDecimals(),
		HasFiatRates:                 w.is.HasFiatRates,
		HasTokenFiatRates:            w.is.HasTokenFiatRates,
		CurrentFiatRatesTime:         nonZeroTime(currentFiatRatesTime),
		HistoricalFiatRatesTime:      nonZeroTime(w.is.HistoricalFiatRatesTime),
		HistoricalTokenFiatRatesTime: nonZeroTime(w.is.HistoricalTokenFiatRatesTime),
		DbSize:                       w.db.DatabaseSizeOnDisk(),
		DbSizeFromColumns:            internalDBSize,
		DbColumns:                    columnStats,
		About:                        Text.BlockbookAbout,
	}
	backendInfo := &common.BackendInfo{
		BackendError:     backendError,
		BestBlockHash:    ci.Bestblockhash,
		Blocks:           ci.Blocks,
		Chain:            ci.Chain,
		Difficulty:       ci.Difficulty,
		Headers:          ci.Headers,
		ProtocolVersion:  ci.ProtocolVersion,
		SizeOnDisk:       ci.SizeOnDisk,
		Subversion:       ci.Subversion,
		Timeoffset:       ci.Timeoffset,
		Version:          ci.Version,
		Warnings:         ci.Warnings,
		ConsensusVersion: ci.ConsensusVersion,
		Consensus:        ci.Consensus,
	}
	w.is.SetBackendInfo(backendInfo)
	glog.Info("GetSystemInfo, ", time.Since(start))
	return &SystemInfo{blockbookInfo, backendInfo}, nil
}

// GetMempool returns a page of mempool txids
func (w *Worker) GetMempool(page int, itemsOnPage int) (*MempoolTxids, error) {
	page--
	if page < 0 {
		page = 0
	}
	entries := w.mempool.GetAllEntries()
	pg, from, to, _ := computePaging(len(entries), page, itemsOnPage)
	r := &MempoolTxids{
		Paging:      pg,
		MempoolSize: len(entries),
	}
	r.Mempool = make([]MempoolTxid, to-from)
	for i := from; i < to; i++ {
		entry := &entries[i]
		r.Mempool[i-from] = MempoolTxid{
			Txid: entry.Txid,
			Time: int64(entry.Time),
		}
	}
	return r, nil
}

type bitcoinTypeEstimatedFee struct {
	timestamp int64
	fee       big.Int
	lock      sync.Mutex
}

const estimatedFeeCacheSize = 300

var estimatedFeeCache [estimatedFeeCacheSize]bitcoinTypeEstimatedFee
var estimatedFeeConservativeCache [estimatedFeeCacheSize]bitcoinTypeEstimatedFee

func (w *Worker) cachedEstimateFee(blocks int, conservative bool) (big.Int, error) {
	var s *bitcoinTypeEstimatedFee
	if conservative {
		s = &estimatedFeeConservativeCache[blocks]
	} else {
		s = &estimatedFeeCache[blocks]
	}
	s.lock.Lock()
	defer s.lock.Unlock()
	// 10 seconds cache
	threshold := time.Now().Unix() - 10
	if s.timestamp >= threshold {
		return s.fee, nil
	}
	fee, err := w.chain.EstimateSmartFee(blocks, conservative)
	if err == nil {
		s.timestamp = time.Now().Unix()
		s.fee = fee
		// store metrics for the first 32 block estimates
		if blocks < 33 {
			w.metrics.EstimatedFee.With(common.Labels{
				"blocks":       strconv.Itoa(blocks),
				"conservative": strconv.FormatBool(conservative),
			}).Set(float64(fee.Int64()))
		}
	}
	return fee, err
}

// EstimateFee returns a fee estimation for given number of blocks
// it uses 10 second cache to reduce calls to the backend
func (w *Worker) EstimateFee(blocks int, conservative bool) (big.Int, error) {
	if blocks >= estimatedFeeCacheSize {
		return w.chain.EstimateSmartFee(blocks, conservative)
	}
	return w.cachedEstimateFee(blocks, conservative)
}<|MERGE_RESOLUTION|>--- conflicted
+++ resolved
@@ -36,19 +36,8 @@
 	metrics           *common.Metrics
 }
 
-<<<<<<< HEAD
-// contractInfoWithValid contains the contract info and whether it is a valid contract or not
-type contractInfoWithValid struct {
-	*bchain.ContractInfo
-	Valid bool
-}
-
-// contractInfoCache is a temporary cache of contract information for ethereum token transfers
-type contractInfoCache = map[string]*contractInfoWithValid
-=======
 // contractInfoCache is a temporary cache of contract information for ethereum token transfers
 type contractInfoCache = map[string]*bchain.ContractInfo
->>>>>>> bfc3c719
 
 // NewWorker creates new api worker
 func NewWorker(db *db.RocksDB, chain bchain.BlockChain, mempool bchain.Mempool, txCache *db.TxCache, metrics *common.Metrics, is *common.InternalState, fiatRates *fiat.FiatRates) (*Worker, error) {
@@ -612,11 +601,7 @@
 	return r, nil
 }
 
-func (w *Worker) getContractInfo(contract string, typeFromContext bchain.TokenTypeName, cache contractInfoCache) (*bchain.ContractInfo, bool, error) {
-	cached := cache[contract]
-	if cached != nil {
-		return cached.ContractInfo, cached.Valid, nil
-	}
+func (w *Worker) getContractInfo(contract string, typeFromContext bchain.TokenTypeName) (*bchain.ContractInfo, bool, error) {
 	cd, err := w.chainParser.GetAddrDescFromAddress(contract)
 	if err != nil {
 		return nil, false, err
@@ -684,27 +669,6 @@
 }
 
 func (w *Worker) getEthereumTokensTransfers(transfers bchain.TokenTransfers, addresses map[string]struct{}) []TokenTransfer {
-<<<<<<< HEAD
-	sort.Sort(transfers)
-	contractCache := make(contractInfoCache)
-	tokens := make([]TokenTransfer, len(transfers))
-	for i := range transfers {
-		t := transfers[i]
-		typeName := bchain.EthereumTokenTypeMap[t.Type]
-		contractInfo, valid, err := w.getContractInfo(t.Contract, typeName, contractCache)
-		if err != nil {
-			glog.Errorf("getContractInfo error %v, contract %v", err, t.Contract)
-			continue
-		}
-		contractCache[t.Contract] = &contractInfoWithValid{ContractInfo: contractInfo, Valid: valid}
-		var value *Amount
-		var values []MultiTokenValue
-		if t.Type == bchain.MultiToken {
-			values = make([]MultiTokenValue, len(t.MultiTokenValues))
-			for j := range values {
-				values[j].Id = (*Amount)(&t.MultiTokenValues[j].Id)
-				values[j].Value = (*Amount)(&t.MultiTokenValues[j].Value)
-=======
 	tokens := make([]TokenTransfer, len(transfers))
 	if len(transfers) > 0 {
 		sort.Sort(transfers)
@@ -747,7 +711,6 @@
 				Decimals:         contractInfo.Decimals,
 				Name:             contractInfo.Name,
 				Symbol:           contractInfo.Symbol,
->>>>>>> bfc3c719
 			}
 		}
 	}
