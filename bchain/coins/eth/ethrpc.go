--- conflicted
+++ resolved
@@ -54,7 +54,6 @@
 // EthereumRPC is an interface to JSON-RPC eth service.
 type EthereumRPC struct {
 	*bchain.BaseChain
-<<<<<<< HEAD
 	Client                  bchain.EVMClient
 	RPC                     bchain.EVMRPCClient
 	MainNetChainID          Network
@@ -73,28 +72,9 @@
 	NewTx                   bchain.EVMNewTxSubscriber
 	newTxSubscription       bchain.EVMClientSubscription
 	ChainConfig             *Configuration
-=======
-	Client                bchain.EVMClient
-	RPC                   bchain.EVMRPCClient
-	MainNetChainID        Network
-	Timeout               time.Duration
-	Parser                *EthereumParser
-	PushHandler           func(bchain.NotificationType)
-	OpenRPC               func(string) (bchain.EVMRPCClient, bchain.EVMClient, error)
-	Mempool               *bchain.MempoolEthereumType
-	mempoolInitialized    bool
-	bestHeaderLock        sync.Mutex
-	bestHeader            bchain.EVMHeader
-	bestHeaderTime        time.Time
-	NewBlock              bchain.EVMNewBlockSubscriber
-	newBlockSubscription  bchain.EVMClientSubscription
-	NewTx                 bchain.EVMNewTxSubscriber
-	newTxSubscription     bchain.EVMClientSubscription
-	ChainConfig           *Configuration
-	supportedStakingPools []string
-	stakingPoolNames      []string
-	stakingPoolContracts  []string
->>>>>>> e9a08582
+	supportedStakingPools   []string
+	stakingPoolNames        []string
+	stakingPoolContracts    []string
 }
 
 // ProcessInternalTransactions specifies if internal transactions are processed
