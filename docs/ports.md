# Registry of ports

| coin                             | blockbook public | blockbook internal | backend rpc | backend service ports (zmq)          |
|----------------------------------|------------------|--------------------|-------------|--------------------------------------|
| Ethereum Archive                 | 9116             | 9016               | 8016        | 38316 p2p, 8116 http, 8516 authrpc   |
| Bitcoin                          | 9130             | 9030               | 8030        | 38330                                |
| Bitcoin Cash                     | 9131             | 9031               | 8031        | 38331                                |
| Zcash                            | 9132             | 9032               | 8032        | 38332                                |
| Dash                             | 9133             | 9033               | 8033        | 38333                                |
| Litecoin                         | 9134             | 9034               | 8034        | 38334                                |
| Bitcoin Gold                     | 9135             | 9035               | 8035        | 38335                                |
| Ethereum                         | 9136             | 9036               | 8036        | 38336 p2p, 8136 http, 8536 authrpc   |
| Ethereum Classic                 | 9137             | 9037               | 8037        | 38337 p2p, 8137 http                 |
| Dogecoin                         | 9138             | 9038               | 8038        | 38338                                |
| Namecoin                         | 9139             | 9039               | 8039        | 38339                                |
| Vertcoin                         | 9140             | 9040               | 8040        | 38340                                |
| Monacoin                         | 9141             | 9041               | 8041        | 38341                                |
| DigiByte                         | 9142             | 9042               | 8042        | 38342                                |
| Myriad                           | 9143             | 9043               | 8043        | 38343                                |
| GameCredits                      | 9144             | 9044               | 8044        | 38344                                |
| Groestlcoin                      | 9145             | 9045               | 8045        | 38345                                |
| Bitcoin Cash SV                  | 9146             | 9046               | 8046        | 38346                                |
| Liquid                           | 9147             | 9047               | 8047        | 38347                                |
| Fujicoin                         | 9148             | 9048               | 8048        | 38348                                |
| PIVX                             | 9149             | 9049               | 8049        | 38349                                |
| Firo                             | 9150             | 9050               | 8050        | 38350                                |
| Koto                             | 9151             | 9051               | 8051        | 38351                                |
| Bellcoin                         | 9152             | 9052               | 8052        | 38352                                |
| NULS                             | 9153             | 9053               | 8053        | 38353                                |
| Bitcore                          | 9154             | 9054               | 8054        | 38354                                |
| Viacoin                          | 9155             | 9055               | 8055        | 38355                                |
| VIPSTARCOIN                      | 9156             | 9056               | 8056        | 38356                                |
| MonetaryUnit                     | 9157             | 9057               | 8057        | 38357                                |
| Flux                             | 9158             | 9058               | 8058        | 38358                                |
| Ravencoin                        | 9159             | 9059               | 8059        | 38359                                |
| Ritocoin                         | 9160             | 9060               | 8060        | 38360                                |
| Decred                           | 9161             | 9061               | 8061        | 38361                                |
| SnowGem                          | 9162             | 9062               | 8062        | 38362                                |
| BNB Smart Chain                  | 9164             | 9064               | 8064        | 38364 p2p, 8164 http                 |
| BNB Smart Chain Archive          | 9165             | 9065               | 8065        | 38365 p2p, 8165 http                 |
| Flo                              | 9166             | 9066               | 8066        | 38366                                |
| Polis                            | 9167             | 9067               | 8067        | 38367                                |
<<<<<<< HEAD
| Gnosis                           | 9174             | 9074               | 8074        | 38374 p2p, 8174 http, 8574 authrpc   |
| Gnosis Lighthouse                |                  |                    | 8075        | 38375 p2p                            |
| Gnosis Archive                   | 9176             | 9076               | 8076        | 38376 p2p, 8176 http, 8576 authrpc   |
| Gnosis Archive Lighthouse        |                  |                    | 8077        | 38377 p2p                            |
=======
| Polygon                          | 9170             | 9070               | 8070        | 38370 p2p, 8170 http                 |
| Polygon Archive                  | 9172             | 9072               | 8072        | 38372 p2p, 8172 http                 |
>>>>>>> a139dd5d
| Qtum                             | 9188             | 9088               | 8088        | 38388                                |
| Divi Project                     | 9189             | 9089               | 8089        | 38389                                |
| CPUchain                         | 9190             | 9090               | 8090        | 38390                                |
| DeepOnion                        | 9191             | 9091               | 8091        | 38391                                |
| Unobtanium                       | 9192             | 9092               | 65535       | 38392                                |
| Omotenashicoin                   | 9194             | 9094               | 8094        | 38394                                |
| BitZeny                          | 9195             | 9095               | 8095        | 38395                                |
| Trezarcoin                       | 9196             | 9096               | 8096        | 38396                                |
| eCash                            | 9197             | 9097               | 8097        | 38397                                |
| Avalanche                        | 9198             | 9098               | 8098        | 38398 p2p                            |
| Avalanche Archive                | 9199             | 9099               | 8099        | 38399 p2p                            |
| Ethereum Testnet Goerli Archive  | 19106            | 19006              | 18006       | 18106 http, 18506 authrpc, 48306 p2p |
| Bitcoin Signet                   | 19120            | 19020              | 18020       | 48320                                |
| Bitcoin Regtest                  | 19121            | 19021              | 18021       | 48321                                |
| Ethereum Testnet Goerli          | 19126            | 19026              | 18026       | 18126 http, 18526 authrpc, 48326 p2p |
| Bitcoin Testnet                  | 19130            | 19030              | 18030       | 48330                                |
| Bcash Testnet                    | 19131            | 19031              | 18031       | 48331                                |
| Zcash Testnet                    | 19132            | 19032              | 18032       | 48332                                |
| Dash Testnet                     | 19133            | 19033              | 18033       | 48333                                |
| Litecoin Testnet                 | 19134            | 19034              | 18034       | 48334                                |
| Bgold Testnet                    | 19135            | 19035              | 18035       | 48335                                |
| Dogecoin Testnet                 | 19138            | 19038              | 18038       | 48338                                |
| Vertcoin Testnet                 | 19140            | 19040              | 18040       | 48340                                |
| Monacoin Testnet                 | 19141            | 19041              | 18041       | 48341                                |
| DigiByte Testnet                 | 19142            | 19042              | 18042       | 48342                                |
| Groestlcoin Testnet              | 19145            | 19045              | 18045       | 48345                                |
| Groestlcoin Regtest              | 19146            | 19046              | 18046       | 48346                                |
| Groestlcoin Signet               | 19147            | 19047              | 18047       | 48347                                |
| PIVX Testnet                     | 19149            | 19049              | 18049       | 48349                                |
| Koto Testnet                     | 19151            | 19051              | 18051       | 48351                                |
| Decred Testnet                   | 19161            | 19061              | 18061       | 48361                                |
| Flo Testnet                      | 19166            | 19066              | 18066       | 48366                                |
| Ethereum Testnet Sepolia         | 19176            | 19076              | 18076       | 18176 http, 18576 authrpc, 48376 p2p |
| Ethereum Testnet Sepolia Archive | 19186            | 19086              | 18086       | 18186 http, 18586 authrpc, 48386 p2p |
| Qtum Testnet                     | 19188            | 19088              | 18088       | 48388                                |
| Omotenashicoin Testnet           | 19189            | 19089              | 18089       | 48389                                |

> NOTE: This document is generated from coin definitions in `configs/coins` using command `go run contrib/scripts/check-and-generate-port-registry.go -w`.<|MERGE_RESOLUTION|>--- conflicted
+++ resolved
@@ -40,15 +40,12 @@
 | BNB Smart Chain Archive          | 9165             | 9065               | 8065        | 38365 p2p, 8165 http                 |
 | Flo                              | 9166             | 9066               | 8066        | 38366                                |
 | Polis                            | 9167             | 9067               | 8067        | 38367                                |
-<<<<<<< HEAD
-| Gnosis                           | 9174             | 9074               | 8074        | 38374 p2p, 8174 http, 8574 authrpc   |
-| Gnosis Lighthouse                |                  |                    | 8075        | 38375 p2p                            |
-| Gnosis Archive                   | 9176             | 9076               | 8076        | 38376 p2p, 8176 http, 8576 authrpc   |
-| Gnosis Archive Lighthouse        |                  |                    | 8077        | 38377 p2p                            |
-=======
 | Polygon                          | 9170             | 9070               | 8070        | 38370 p2p, 8170 http                 |
 | Polygon Archive                  | 9172             | 9072               | 8072        | 38372 p2p, 8172 http                 |
->>>>>>> a139dd5d
+| Gnosis                           | 9174             | 9074               | 8074        | 38374 p2p, 8174 http, 8574 authrpc   |
+| Gnosis Lighthouse                | 9175             | 9075               | 8075        | 38375 p2p                            |
+| Gnosis Archive                   | 9176             | 9076               | 8076        | 38376 p2p, 8176 http, 8576 authrpc   |
+| Gnosis Archive Lighthouse        | 9177             | 9077               | 8077        | 38377 p2p                            |
 | Qtum                             | 9188             | 9088               | 8088        | 38388                                |
 | Divi Project                     | 9189             | 9089               | 8089        | 38389                                |
 | CPUchain                         | 9190             | 9090               | 8090        | 38390                                |
@@ -65,11 +62,11 @@
 | Bitcoin Regtest                  | 19121            | 19021              | 18021       | 48321                                |
 | Ethereum Testnet Goerli          | 19126            | 19026              | 18026       | 18126 http, 18526 authrpc, 48326 p2p |
 | Bitcoin Testnet                  | 19130            | 19030              | 18030       | 48330                                |
-| Bcash Testnet                    | 19131            | 19031              | 18031       | 48331                                |
+| Bitcoin Cash Testnet             | 19131            | 19031              | 18031       | 48331                                |
 | Zcash Testnet                    | 19132            | 19032              | 18032       | 48332                                |
 | Dash Testnet                     | 19133            | 19033              | 18033       | 48333                                |
 | Litecoin Testnet                 | 19134            | 19034              | 18034       | 48334                                |
-| Bgold Testnet                    | 19135            | 19035              | 18035       | 48335                                |
+| Bitcoin Gold Testnet             | 19135            | 19035              | 18035       | 48335                                |
 | Dogecoin Testnet                 | 19138            | 19038              | 18038       | 48338                                |
 | Vertcoin Testnet                 | 19140            | 19040              | 18040       | 48340                                |
 | Monacoin Testnet                 | 19141            | 19041              | 18041       | 48341                                |
