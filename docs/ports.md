--- conflicted
+++ resolved
@@ -1,83 +1,7 @@
 # Registry of ports
 
-<<<<<<< HEAD
-| coin                   | blockbook internal port | blockbook public port | backend rpc port | backend service ports (zmq) |
-|------------------------|-------------------------|-----------------------|------------------|-----------------------------|
-| Bitcoin                | 9030                    | 9130                  | 8030             | 38330                       |
-| Bitcoin Cash           | 9031                    | 9131                  | 8031             | 38331                       |
-| Zcash                  | 9032                    | 9132                  | 8032             | 38332                       |
-| Dash                   | 9033                    | 9133                  | 8033             | 38333                       |
-| Litecoin               | 9034                    | 9134                  | 8034             | 38334                       |
-| Bitcoin Gold           | 9035                    | 9135                  | 8035             | 38335                       |
-| Ethereum               | 9036                    | 9136                  | 8036             | 38336 p2p, 8136 http        |
-| Ethereum Classic       | 9037                    | 9137                  | 8037             |                             |
-| Dogecoin               | 9038                    | 9138                  | 8038             | 38338                       |
-| Namecoin               | 9039                    | 9139                  | 8039             | 38339                       |
-| Vertcoin               | 9040                    | 9140                  | 8040             | 38340                       |
-| Monacoin               | 9041                    | 9141                  | 8041             | 38341                       |
-| DigiByte               | 9042                    | 9142                  | 8042             | 38342                       |
-| Myriad                 | 9043                    | 9143                  | 8043             | 38343                       |
-| GameCredits            | 9044                    | 9144                  | 8044             | 38344                       |
-| Groestlcoin            | 9045                    | 9145                  | 8045             | 38345                       |
-| Bitcoin Cash SV        | 9046                    | 9146                  | 8046             | 38346                       |
-| Liquid                 | 9047                    | 9147                  | 8047             | 38347                       |
-| Fujicoin               | 9048                    | 9148                  | 8048             | 38348                       |
-| PIVX                   | 9049                    | 9149                  | 8049             | 38349                       |
-| Firo                   | 9050                    | 9150                  | 8050             | 38350                       |
-| Koto                   | 9051                    | 9151                  | 8051             | 38351                       |
-| Bellcoin               | 9052                    | 9152                  | 8052             | 38352                       |
-| NULS                   | 9053                    | 9153                  | 8053             | 38353                       |
-| Bitcore                | 9054                    | 9154                  | 8054             | 38354                       |
-| Viacoin                | 9055                    | 9155                  | 8055             | 38355                       |
-| VIPSTARCOIN            | 9056                    | 9156                  | 8056             | 38356                       |
-| MonetaryUnit           | 9057                    | 9157                  | 8057             | 38357                       |
-| Flux                   | 9058                    | 9158                  | 8058             | 38358                       |
-| Ravencoin              | 9059                    | 9159                  | 8059             | 38359                       |
-| Ritocoin               | 9060                    | 9160                  | 8060             | 38360                       |
-| Decred                 | 9061                    | 9161                  | 8061             | 38361                       |
-| SnowGem                | 9062                    | 9162                  | 8062             | 38362                       |
-| Flo                    | 9066                    | 9166                  | 8066             | 38366                       |
-| Polis                  | 9067                    | 9167                  | 8067             | 38367                       |
-| Qtum                   | 9088                    | 9188                  | 8088             | 38388                       |
-| Divi Project           | 9089                    | 9189                  | 8089             | 38389                       |
-| CPUchain               | 9090                    | 9190                  | 8090             | 38390                       |
-| DeepOnion              | 9091                    | 9191                  | 8091             | 38391                       |
-| Unobtanium             | 9092                    | 9192                  | 65535            | 38392                       |
-| Omotenashicoin         | 9094                    | 9194                  | 8094             | 38394                       |
-| BitZeny                | 9095                    | 9195                  | 8095             | 38395                       |
-| Trezarcoin             | 9096                    | 9196                  | 8096             | 38396                       |
-| eCash                  | 9097                    | 9197                  | 8097             | 38397                       |
-| Avalanche              | 9098                    | 9198                  | 8098             | 38398 p2p                   |
-| Avalanche Archive      | 9099                    | 9199                  | 8099             | 38399 p2p                   |
-| Polygon                | 9203                    | 9303                  | 8203             | 38403 p2p, 8303 http        |
-| Polygon Heimdall       | 9204                    | 9304                  | 8204             | 38404 p2p, 8304 http        |
-| Bitcoin Signet         | 19020                   | 19120                 | 18020            | 48320                       |
-| Bitcoin Regtest        | 19021                   | 19121                 | 18021            | 48321                       |
-| Ethereum Goerli        | 19026                   | 19126                 | 18026            | 48326 p2p                   |
-| Ethereum Sepolia       | 19176                   | 19176                 | 18076            | 48376 p2p                   |
-| Bitcoin Testnet        | 19030                   | 19130                 | 18030            | 48330                       |
-| Bitcoin Cash Testnet   | 19031                   | 19131                 | 18031            | 48331                       |
-| Zcash Testnet          | 19032                   | 19132                 | 18032            | 48332                       |
-| Dash Testnet           | 19033                   | 19133                 | 18033            | 48333                       |
-| Litecoin Testnet       | 19034                   | 19134                 | 18034            | 48334                       |
-| Bitcoin Gold Testnet   | 19035                   | 19135                 | 18035            | 48335                       |
-| Ethereum Ropsten       | 19036                   | 19136                 | 18036            | 48336 p2p                   |
-| Dogecoin Testnet       | 19038                   | 19138                 | 18038            | 48338                       |
-| Vertcoin Testnet       | 19040                   | 19140                 | 18040            | 48340                       |
-| Monacoin Testnet       | 19041                   | 19141                 | 18041            | 48341                       |
-| DigiByte Testnet       | 19042                   | 19142                 | 18042            | 48342                       |
-| Groestlcoin Testnet    | 19045                   | 19145                 | 18045            | 48345                       |
-| Groestlcoin Regtest    | 19046                   | 19146                 | 18046            | 48346                       |
-| Groestlcoin Signet     | 19047                   | 19147                 | 18047            | 48347                       |
-| PIVX Testnet           | 19049                   | 19149                 | 18049            | 48349                       |
-| Koto Testnet           | 19051                   | 19151                 | 18051            | 48351                       |
-| Decred Testnet         | 19061                   | 19161                 | 18061            | 48361                       |
-| Flo Testnet            | 19066                   | 19166                 | 18066            | 48366                       |
-| Qtum Testnet           | 19088                   | 19188                 | 18088            | 48388                       |
-| Omotenashicoin Testnet | 19089                   | 19189                 | 18089            | 48389                       |
-=======
 | coin                    | blockbook internal port | blockbook public port | backend rpc port | backend service ports (zmq) |
-|-------------------------|-------------------------|-----------------------|------------------|-----------------------------|
+| ----------------------- | ----------------------- | --------------------- | ---------------- | --------------------------- |
 | Bitcoin                 | 9030                    | 9130                  | 8030             | 38330                       |
 | Bitcoin Cash            | 9031                    | 9131                  | 8031             | 38331                       |
 | Zcash                   | 9032                    | 9132                  | 8032             | 38332                       |
@@ -126,6 +50,8 @@
 | eCash                   | 9097                    | 9197                  | 8097             | 38397                       |
 | Avalanche               | 9098                    | 9198                  | 8098             | 38398 p2p                   |
 | Avalanche Archive       | 9099                    | 9199                  | 8099             | 38399 p2p                   |
+| Polygon                 | 9203                    | 9303                  | 8203             | 38403 p2p, 8303 http        |
+| Polygon Heimdall        | 9204                    | 9304                  | 8204             | 38404 p2p, 8304 http        |
 | Bitcoin Signet          | 19020                   | 19120                 | 18020            | 48320                       |
 | Bitcoin Regtest         | 19021                   | 19121                 | 18021            | 48321                       |
 | Ethereum Goerli         | 19026                   | 19126                 | 18026            | 48326 p2p                   |
@@ -150,6 +76,5 @@
 | Flo Testnet             | 19066                   | 19166                 | 18066            | 48366                       |
 | Qtum Testnet            | 19088                   | 19188                 | 18088            | 48388                       |
 | Omotenashicoin Testnet  | 19089                   | 19189                 | 18089            | 48389                       |
->>>>>>> ebe2307b
 
 > NOTE: This document is generated from coin definitions in `configs/coins`.