# Registry of ports

<<<<<<< HEAD
| coin                             | blockbook public | blockbook internal | backend rpc | backend service ports (zmq)                         |
|----------------------------------|------------------|--------------------|-------------|-----------------------------------------------------|
| Ethereum Archive                 | 9116             | 9016               | 8016        | 38316 p2p, 8116 http, 8516 authrpc                  |
| Bitcoin                          | 9130             | 9030               | 8030        | 38330                                               |
| Bitcoin Cash                     | 9131             | 9031               | 8031        | 38331                                               |
| Zcash                            | 9132             | 9032               | 8032        | 38332                                               |
| Dash                             | 9133             | 9033               | 8033        | 38333                                               |
| Litecoin                         | 9134             | 9034               | 8034        | 38334                                               |
| Bitcoin Gold                     | 9135             | 9035               | 8035        | 38335                                               |
| Ethereum                         | 9136             | 9036               | 8036        | 38336 p2p, 8136 http, 8536 authrpc                  |
| Ethereum Classic                 | 9137             | 9037               | 8037        | 38337 p2p, 8137 http                                |
| Dogecoin                         | 9138             | 9038               | 8038        | 38338                                               |
| Namecoin                         | 9139             | 9039               | 8039        | 38339                                               |
| Vertcoin                         | 9140             | 9040               | 8040        | 38340                                               |
| Monacoin                         | 9141             | 9041               | 8041        | 38341                                               |
| DigiByte                         | 9142             | 9042               | 8042        | 38342                                               |
| Myriad                           | 9143             | 9043               | 8043        | 38343                                               |
| GameCredits                      | 9144             | 9044               | 8044        | 38344                                               |
| Groestlcoin                      | 9145             | 9045               | 8045        | 38345                                               |
| Bitcoin Cash SV                  | 9146             | 9046               | 8046        | 38346                                               |
| Liquid                           | 9147             | 9047               | 8047        | 38347                                               |
| Fujicoin                         | 9148             | 9048               | 8048        | 38348                                               |
| PIVX                             | 9149             | 9049               | 8049        | 38349                                               |
| Firo                             | 9150             | 9050               | 8050        | 38350                                               |
| Koto                             | 9151             | 9051               | 8051        | 38351                                               |
| Bellcoin                         | 9152             | 9052               | 8052        | 38352                                               |
| NULS                             | 9153             | 9053               | 8053        | 38353                                               |
| Bitcore                          | 9154             | 9054               | 8054        | 38354                                               |
| Viacoin                          | 9155             | 9055               | 8055        | 38355                                               |
| VIPSTARCOIN                      | 9156             | 9056               | 8056        | 38356                                               |
| MonetaryUnit                     | 9157             | 9057               | 8057        | 38357                                               |
| Flux                             | 9158             | 9058               | 8058        | 38358                                               |
| Ravencoin                        | 9159             | 9059               | 8059        | 38359                                               |
| Ritocoin                         | 9160             | 9060               | 8060        | 38360                                               |
| Decred                           | 9161             | 9061               | 8061        | 38361                                               |
| SnowGem                          | 9162             | 9062               | 8062        | 38362                                               |
| BNB Smart Chain                  | 9164             | 9064               | 8064        | 38364 p2p, 8164 http                                |
| BNB Smart Chain Archive          | 9165             | 9065               | 8065        | 38365 p2p, 8165 http                                |
| Flo                              | 9166             | 9066               | 8066        | 38366                                               |
| Polis                            | 9167             | 9067               | 8067        | 38367                                               |
| Polygon                          | 9170             | 9070               | 8070        | 38370 p2p, 8170 http                                |
| Polygon Archive                  | 9172             | 9072               | 8072        | 38372 p2p, 8172 http                                |
| Gnosis                           | 9174             | 9074               | 8074        | 38374 p2p, 8174 http, 8574 authrpc                  |
| Gnosis Lighthouse                | 9175             | 9075               | 8075        | 38375 p2p                                           |
| Gnosis Archive                   | 9176             | 9076               | 8076        | 38376 p2p, 8176 http, 8576 authrpc                  |
| Gnosis Archive Lighthouse        | 9177             | 9077               | 8077        | 38377 p2p                                           |
| Qtum                             | 9188             | 9088               | 8088        | 38388                                               |
| Divi Project                     | 9189             | 9089               | 8089        | 38389                                               |
| CPUchain                         | 9190             | 9090               | 8090        | 38390                                               |
| DeepOnion                        | 9191             | 9091               | 8091        | 38391                                               |
| Unobtanium                       | 9192             | 9092               | 65535       | 38392                                               |
| Omotenashicoin                   | 9194             | 9094               | 8094        | 38394                                               |
| BitZeny                          | 9195             | 9095               | 8095        | 38395                                               |
| Trezarcoin                       | 9196             | 9096               | 8096        | 38396                                               |
| eCash                            | 9197             | 9097               | 8097        | 38397                                               |
| Avalanche                        | 9198             | 9098               | 8098        | 38398 p2p                                           |
| Avalanche Archive                | 9199             | 9099               | 8099        | 38399 p2p                                           |
| Ethereum Testnet Goerli Archive  | 19106            | 19006              | 18006       | 18106 http, 18106 torrent, 18506 authrpc, 48306 p2p |
| Ethereum Testnet Holesky         | 19116            | 19016              | 18016       | 18116 http, 18516 authrpc, 48316 p2p                |
| Bitcoin Signet                   | 19120            | 19020              | 18020       | 48320                                               |
| Bitcoin Regtest                  | 19121            | 19021              | 18021       | 48321                                               |
| Ethereum Testnet Goerli          | 19126            | 19026              | 18026       | 18126 http, 18526 authrpc, 48326 p2p                |
| Bitcoin Testnet                  | 19130            | 19030              | 18030       | 48330                                               |
| Bitcoin Cash Testnet             | 19131            | 19031              | 18031       | 48331                                               |
| Zcash Testnet                    | 19132            | 19032              | 18032       | 48332                                               |
| Dash Testnet                     | 19133            | 19033              | 18033       | 48333                                               |
| Litecoin Testnet                 | 19134            | 19034              | 18034       | 48334                                               |
| Bitcoin Gold Testnet             | 19135            | 19035              | 18035       | 48335                                               |
| Ethereum Testnet Holesky Archive | 19136            | 19036              | 18036       | 18136 http, 18136 torrent, 18536 authrpc, 48336 p2p |
| Dogecoin Testnet                 | 19138            | 19038              | 18038       | 48338                                               |
| Vertcoin Testnet                 | 19140            | 19040              | 18040       | 48340                                               |
| Monacoin Testnet                 | 19141            | 19041              | 18041       | 48341                                               |
| DigiByte Testnet                 | 19142            | 19042              | 18042       | 48342                                               |
| Groestlcoin Testnet              | 19145            | 19045              | 18045       | 48345                                               |
| Groestlcoin Regtest              | 19146            | 19046              | 18046       | 48346                                               |
| Groestlcoin Signet               | 19147            | 19047              | 18047       | 48347                                               |
| PIVX Testnet                     | 19149            | 19049              | 18049       | 48349                                               |
| Koto Testnet                     | 19151            | 19051              | 18051       | 48351                                               |
| Decred Testnet                   | 19161            | 19061              | 18061       | 48361                                               |
| Flo Testnet                      | 19166            | 19066              | 18066       | 48366                                               |
| Ethereum Testnet Sepolia         | 19176            | 19076              | 18076       | 18176 http, 18576 authrpc, 48376 p2p                |
| Ethereum Testnet Sepolia Archive | 19186            | 19086              | 18086       | 18186 http, 18186 torrent, 18586 authrpc, 48386 p2p |
| Qtum Testnet                     | 19188            | 19088              | 18088       | 48388                                               |
| Omotenashicoin Testnet           | 19189            | 19089              | 18089       | 48389                                               |
=======
| coin                             | blockbook public | blockbook internal | backend rpc | backend service ports (zmq)          |
|----------------------------------|------------------|--------------------|-------------|--------------------------------------|
| Ethereum Archive                 | 9116             | 9016               | 8016        | 38316 p2p, 8116 http, 8516 authrpc   |
| Bitcoin                          | 9130             | 9030               | 8030        | 38330                                |
| Bitcoin Cash                     | 9131             | 9031               | 8031        | 38331                                |
| Zcash                            | 9132             | 9032               | 8032        | 38332                                |
| Dash                             | 9133             | 9033               | 8033        | 38333                                |
| Litecoin                         | 9134             | 9034               | 8034        | 38334                                |
| Bitcoin Gold                     | 9135             | 9035               | 8035        | 38335                                |
| Ethereum                         | 9136             | 9036               | 8036        | 38336 p2p, 8136 http, 8536 authrpc   |
| Ethereum Classic                 | 9137             | 9037               | 8037        | 38337 p2p, 8137 http                 |
| Dogecoin                         | 9138             | 9038               | 8038        | 38338                                |
| Namecoin                         | 9139             | 9039               | 8039        | 38339                                |
| Vertcoin                         | 9140             | 9040               | 8040        | 38340                                |
| Monacoin                         | 9141             | 9041               | 8041        | 38341                                |
| DigiByte                         | 9142             | 9042               | 8042        | 38342                                |
| Myriad                           | 9143             | 9043               | 8043        | 38343                                |
| GameCredits                      | 9144             | 9044               | 8044        | 38344                                |
| Groestlcoin                      | 9145             | 9045               | 8045        | 38345                                |
| Bitcoin Cash SV                  | 9146             | 9046               | 8046        | 38346                                |
| Liquid                           | 9147             | 9047               | 8047        | 38347                                |
| Fujicoin                         | 9148             | 9048               | 8048        | 38348                                |
| PIVX                             | 9149             | 9049               | 8049        | 38349                                |
| Firo                             | 9150             | 9050               | 8050        | 38350                                |
| Koto                             | 9151             | 9051               | 8051        | 38351                                |
| Bellcoin                         | 9152             | 9052               | 8052        | 38352                                |
| NULS                             | 9153             | 9053               | 8053        | 38353                                |
| Bitcore                          | 9154             | 9054               | 8054        | 38354                                |
| Viacoin                          | 9155             | 9055               | 8055        | 38355                                |
| VIPSTARCOIN                      | 9156             | 9056               | 8056        | 38356                                |
| MonetaryUnit                     | 9157             | 9057               | 8057        | 38357                                |
| Flux                             | 9158             | 9058               | 8058        | 38358                                |
| Ravencoin                        | 9159             | 9059               | 8059        | 38359                                |
| Ritocoin                         | 9160             | 9060               | 8060        | 38360                                |
| Decred                           | 9161             | 9061               | 8061        | 38361                                |
| SnowGem                          | 9162             | 9062               | 8062        | 38362                                |
| BNB Smart Chain                  | 9164             | 9064               | 8064        | 38364 p2p, 8164 http                 |
| BNB Smart Chain Archive          | 9165             | 9065               | 8065        | 38365 p2p, 8165 http                 |
| Flo                              | 9166             | 9066               | 8066        | 38366                                |
| Polis                            | 9167             | 9067               | 8067        | 38367                                |
| Polygon                          | 9170             | 9070               | 8070        | 38370 p2p, 8170 http                 |
| Polygon Archive                  | 9172             | 9072               | 8072        | 38372 p2p, 8172 http                 |
| Qtum                             | 9188             | 9088               | 8088        | 38388                                |
| Divi Project                     | 9189             | 9089               | 8089        | 38389                                |
| CPUchain                         | 9190             | 9090               | 8090        | 38390                                |
| DeepOnion                        | 9191             | 9091               | 8091        | 38391                                |
| Unobtanium                       | 9192             | 9092               | 65535       | 38392                                |
| Omotenashicoin                   | 9194             | 9094               | 8094        | 38394                                |
| BitZeny                          | 9195             | 9095               | 8095        | 38395                                |
| Trezarcoin                       | 9196             | 9096               | 8096        | 38396                                |
| eCash                            | 9197             | 9097               | 8097        | 38397                                |
| Avalanche                        | 9198             | 9098               | 8098        | 38398 p2p                            |
| Avalanche Archive                | 9199             | 9099               | 8099        | 38399 p2p                            |
| Ethereum Testnet Holesky         | 19116            | 19016              | 18016       | 18116 http, 18516 authrpc, 48316 p2p |
| Bitcoin Signet                   | 19120            | 19020              | 18020       | 48320                                |
| Bitcoin Regtest                  | 19121            | 19021              | 18021       | 48321                                |
| Bitcoin Testnet                  | 19130            | 19030              | 18030       | 48330                                |
| Bitcoin Cash Testnet             | 19131            | 19031              | 18031       | 48331                                |
| Zcash Testnet                    | 19132            | 19032              | 18032       | 48332                                |
| Dash Testnet                     | 19133            | 19033              | 18033       | 48333                                |
| Litecoin Testnet                 | 19134            | 19034              | 18034       | 48334                                |
| Bitcoin Gold Testnet             | 19135            | 19035              | 18035       | 48335                                |
| Ethereum Testnet Holesky Archive | 19136            | 19036              | 18036       | 18136 http, 18536 authrpc, 48336 p2p |
| Dogecoin Testnet                 | 19138            | 19038              | 18038       | 48338                                |
| Vertcoin Testnet                 | 19140            | 19040              | 18040       | 48340                                |
| Monacoin Testnet                 | 19141            | 19041              | 18041       | 48341                                |
| DigiByte Testnet                 | 19142            | 19042              | 18042       | 48342                                |
| Groestlcoin Testnet              | 19145            | 19045              | 18045       | 48345                                |
| Groestlcoin Regtest              | 19146            | 19046              | 18046       | 48346                                |
| Groestlcoin Signet               | 19147            | 19047              | 18047       | 48347                                |
| PIVX Testnet                     | 19149            | 19049              | 18049       | 48349                                |
| Koto Testnet                     | 19151            | 19051              | 18051       | 48351                                |
| Decred Testnet                   | 19161            | 19061              | 18061       | 48361                                |
| Flo Testnet                      | 19166            | 19066              | 18066       | 48366                                |
| Ethereum Testnet Sepolia         | 19176            | 19076              | 18076       | 18176 http, 18576 authrpc, 48376 p2p |
| Ethereum Testnet Sepolia Archive | 19186            | 19086              | 18086       | 18186 http, 18586 authrpc, 48386 p2p |
| Qtum Testnet                     | 19188            | 19088              | 18088       | 48388                                |
| Omotenashicoin Testnet           | 19189            | 19089              | 18089       | 48389                                |
>>>>>>> e9a08582

> NOTE: This document is generated from coin definitions in `configs/coins` using command `go run contrib/scripts/check-and-generate-port-registry.go -w`.<|MERGE_RESOLUTION|>--- conflicted
+++ resolved
@@ -1,6 +1,5 @@
 # Registry of ports
 
-<<<<<<< HEAD
 | coin                             | blockbook public | blockbook internal | backend rpc | backend service ports (zmq)                         |
 |----------------------------------|------------------|--------------------|-------------|-----------------------------------------------------|
 | Ethereum Archive                 | 9116             | 9016               | 8016        | 38316 p2p, 8116 http, 8516 authrpc                  |
@@ -58,11 +57,9 @@
 | eCash                            | 9197             | 9097               | 8097        | 38397                                               |
 | Avalanche                        | 9198             | 9098               | 8098        | 38398 p2p                                           |
 | Avalanche Archive                | 9199             | 9099               | 8099        | 38399 p2p                                           |
-| Ethereum Testnet Goerli Archive  | 19106            | 19006              | 18006       | 18106 http, 18106 torrent, 18506 authrpc, 48306 p2p |
 | Ethereum Testnet Holesky         | 19116            | 19016              | 18016       | 18116 http, 18516 authrpc, 48316 p2p                |
 | Bitcoin Signet                   | 19120            | 19020              | 18020       | 48320                                               |
 | Bitcoin Regtest                  | 19121            | 19021              | 18021       | 48321                                               |
-| Ethereum Testnet Goerli          | 19126            | 19026              | 18026       | 18126 http, 18526 authrpc, 48326 p2p                |
 | Bitcoin Testnet                  | 19130            | 19030              | 18030       | 48330                                               |
 | Bitcoin Cash Testnet             | 19131            | 19031              | 18031       | 48331                                               |
 | Zcash Testnet                    | 19132            | 19032              | 18032       | 48332                                               |
@@ -85,85 +82,5 @@
 | Ethereum Testnet Sepolia Archive | 19186            | 19086              | 18086       | 18186 http, 18186 torrent, 18586 authrpc, 48386 p2p |
 | Qtum Testnet                     | 19188            | 19088              | 18088       | 48388                                               |
 | Omotenashicoin Testnet           | 19189            | 19089              | 18089       | 48389                                               |
-=======
-| coin                             | blockbook public | blockbook internal | backend rpc | backend service ports (zmq)          |
-|----------------------------------|------------------|--------------------|-------------|--------------------------------------|
-| Ethereum Archive                 | 9116             | 9016               | 8016        | 38316 p2p, 8116 http, 8516 authrpc   |
-| Bitcoin                          | 9130             | 9030               | 8030        | 38330                                |
-| Bitcoin Cash                     | 9131             | 9031               | 8031        | 38331                                |
-| Zcash                            | 9132             | 9032               | 8032        | 38332                                |
-| Dash                             | 9133             | 9033               | 8033        | 38333                                |
-| Litecoin                         | 9134             | 9034               | 8034        | 38334                                |
-| Bitcoin Gold                     | 9135             | 9035               | 8035        | 38335                                |
-| Ethereum                         | 9136             | 9036               | 8036        | 38336 p2p, 8136 http, 8536 authrpc   |
-| Ethereum Classic                 | 9137             | 9037               | 8037        | 38337 p2p, 8137 http                 |
-| Dogecoin                         | 9138             | 9038               | 8038        | 38338                                |
-| Namecoin                         | 9139             | 9039               | 8039        | 38339                                |
-| Vertcoin                         | 9140             | 9040               | 8040        | 38340                                |
-| Monacoin                         | 9141             | 9041               | 8041        | 38341                                |
-| DigiByte                         | 9142             | 9042               | 8042        | 38342                                |
-| Myriad                           | 9143             | 9043               | 8043        | 38343                                |
-| GameCredits                      | 9144             | 9044               | 8044        | 38344                                |
-| Groestlcoin                      | 9145             | 9045               | 8045        | 38345                                |
-| Bitcoin Cash SV                  | 9146             | 9046               | 8046        | 38346                                |
-| Liquid                           | 9147             | 9047               | 8047        | 38347                                |
-| Fujicoin                         | 9148             | 9048               | 8048        | 38348                                |
-| PIVX                             | 9149             | 9049               | 8049        | 38349                                |
-| Firo                             | 9150             | 9050               | 8050        | 38350                                |
-| Koto                             | 9151             | 9051               | 8051        | 38351                                |
-| Bellcoin                         | 9152             | 9052               | 8052        | 38352                                |
-| NULS                             | 9153             | 9053               | 8053        | 38353                                |
-| Bitcore                          | 9154             | 9054               | 8054        | 38354                                |
-| Viacoin                          | 9155             | 9055               | 8055        | 38355                                |
-| VIPSTARCOIN                      | 9156             | 9056               | 8056        | 38356                                |
-| MonetaryUnit                     | 9157             | 9057               | 8057        | 38357                                |
-| Flux                             | 9158             | 9058               | 8058        | 38358                                |
-| Ravencoin                        | 9159             | 9059               | 8059        | 38359                                |
-| Ritocoin                         | 9160             | 9060               | 8060        | 38360                                |
-| Decred                           | 9161             | 9061               | 8061        | 38361                                |
-| SnowGem                          | 9162             | 9062               | 8062        | 38362                                |
-| BNB Smart Chain                  | 9164             | 9064               | 8064        | 38364 p2p, 8164 http                 |
-| BNB Smart Chain Archive          | 9165             | 9065               | 8065        | 38365 p2p, 8165 http                 |
-| Flo                              | 9166             | 9066               | 8066        | 38366                                |
-| Polis                            | 9167             | 9067               | 8067        | 38367                                |
-| Polygon                          | 9170             | 9070               | 8070        | 38370 p2p, 8170 http                 |
-| Polygon Archive                  | 9172             | 9072               | 8072        | 38372 p2p, 8172 http                 |
-| Qtum                             | 9188             | 9088               | 8088        | 38388                                |
-| Divi Project                     | 9189             | 9089               | 8089        | 38389                                |
-| CPUchain                         | 9190             | 9090               | 8090        | 38390                                |
-| DeepOnion                        | 9191             | 9091               | 8091        | 38391                                |
-| Unobtanium                       | 9192             | 9092               | 65535       | 38392                                |
-| Omotenashicoin                   | 9194             | 9094               | 8094        | 38394                                |
-| BitZeny                          | 9195             | 9095               | 8095        | 38395                                |
-| Trezarcoin                       | 9196             | 9096               | 8096        | 38396                                |
-| eCash                            | 9197             | 9097               | 8097        | 38397                                |
-| Avalanche                        | 9198             | 9098               | 8098        | 38398 p2p                            |
-| Avalanche Archive                | 9199             | 9099               | 8099        | 38399 p2p                            |
-| Ethereum Testnet Holesky         | 19116            | 19016              | 18016       | 18116 http, 18516 authrpc, 48316 p2p |
-| Bitcoin Signet                   | 19120            | 19020              | 18020       | 48320                                |
-| Bitcoin Regtest                  | 19121            | 19021              | 18021       | 48321                                |
-| Bitcoin Testnet                  | 19130            | 19030              | 18030       | 48330                                |
-| Bitcoin Cash Testnet             | 19131            | 19031              | 18031       | 48331                                |
-| Zcash Testnet                    | 19132            | 19032              | 18032       | 48332                                |
-| Dash Testnet                     | 19133            | 19033              | 18033       | 48333                                |
-| Litecoin Testnet                 | 19134            | 19034              | 18034       | 48334                                |
-| Bitcoin Gold Testnet             | 19135            | 19035              | 18035       | 48335                                |
-| Ethereum Testnet Holesky Archive | 19136            | 19036              | 18036       | 18136 http, 18536 authrpc, 48336 p2p |
-| Dogecoin Testnet                 | 19138            | 19038              | 18038       | 48338                                |
-| Vertcoin Testnet                 | 19140            | 19040              | 18040       | 48340                                |
-| Monacoin Testnet                 | 19141            | 19041              | 18041       | 48341                                |
-| DigiByte Testnet                 | 19142            | 19042              | 18042       | 48342                                |
-| Groestlcoin Testnet              | 19145            | 19045              | 18045       | 48345                                |
-| Groestlcoin Regtest              | 19146            | 19046              | 18046       | 48346                                |
-| Groestlcoin Signet               | 19147            | 19047              | 18047       | 48347                                |
-| PIVX Testnet                     | 19149            | 19049              | 18049       | 48349                                |
-| Koto Testnet                     | 19151            | 19051              | 18051       | 48351                                |
-| Decred Testnet                   | 19161            | 19061              | 18061       | 48361                                |
-| Flo Testnet                      | 19166            | 19066              | 18066       | 48366                                |
-| Ethereum Testnet Sepolia         | 19176            | 19076              | 18076       | 18176 http, 18576 authrpc, 48376 p2p |
-| Ethereum Testnet Sepolia Archive | 19186            | 19086              | 18086       | 18186 http, 18586 authrpc, 48386 p2p |
-| Qtum Testnet                     | 19188            | 19088              | 18088       | 48388                                |
-| Omotenashicoin Testnet           | 19189            | 19089              | 18089       | 48389                                |
->>>>>>> e9a08582
 
 > NOTE: This document is generated from coin definitions in `configs/coins` using command `go run contrib/scripts/check-and-generate-port-registry.go -w`.